--- conflicted
+++ resolved
@@ -5,28 +5,6 @@
 import { Button } from '@/components/ui/button';
 
 export function RoadmapCTA() {
-<<<<<<< HEAD
-  return (
-    <div className="mx-auto w-full max-w-7xl px-4 py-16 sm:px-6 lg:px-8">
-      <div className="space-y-8 rounded-2xl border border-primary/20 bg-gradient-to-r from-primary/10 to-primary/5 p-8 text-center md:p-12">
-        <div className="space-y-4">
-          <h2 className="font-bold text-3xl md:text-4xl">
-            Help Shape the Future
-          </h2>
-          <p className="mx-auto max-w-2xl text-muted-foreground text-xl">
-            OpenCal is built by the community, for the community. Your feedback,
-            contributions, and ideas help us build the best calendar platform.
-          </p>
-        </div>
-
-        <div className="flex flex-col items-center justify-center gap-4 sm:flex-row">
-          <Link href="/github" target="_blank">
-            <Button className="gap-2" size="lg">
-              <Github className="h-5 w-5" />
-              Contribute on GitHub
-            </Button>
-          </Link>
-=======
     return (
         <div className="w-full max-w-7xl mx-auto px-4 sm:px-6 lg:px-8 py-16">
             <div className="bg-gradient-to-r from-primary/10 to-primary/5 border border-primary/20 rounded-2xl p-8 md:p-12 text-center space-y-8">
@@ -39,7 +17,6 @@
                         contributions, and ideas help us build the best calendar platform.
                     </p>
                 </div>
->>>>>>> bf833b87
 
           <Link href="/github" target="_blank">
             <Button className="gap-2" size="lg" variant="outline">
