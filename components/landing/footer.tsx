import { Github, Rocket, Code, Target, TrendingUp, Globe, Briefcase, LucideIcon, Users } from 'lucide-react';
import Image from 'next/image';
import Link from 'next/link';
import { DiscordIcon, XIcon } from '@/lib/lucide/custom-icons';

interface FooterLink {
<<<<<<< HEAD
  href: string;
  icon?: React.ReactNode;
  label: string;
=======
    href: string;
    icon?: LucideIcon;
    label: string;
>>>>>>> bf833b87
}

interface FooterSection {
  title?: string;
  links: FooterLink[];
}

interface FooterProps {
  sections?: FooterSection[];
  className?: string;
}

function FooterBrand() {
  return (
    <div className="flex flex-col space-y-4">
      <div className="flex items-center space-x-3">
        <Image alt="Logo" height={50} src="/logo-name.svg" width={100} />
      </div>
      <p className="max-w-sm text-muted-foreground leading-relaxed">
        The open source AI calendar that gets the job done. Simple, powerful,
        and works on any platform.
      </p>
      <div className="flex items-center space-x-4">
        <Link
          className="text-muted-foreground transition-colors hover:text-white"
          href="/github"
        >
          <Github className="h-5 w-5" />
        </Link>
        <Link
          className="text-muted-foreground transition-colors hover:text-white"
          href="/x"
        >
          <XIcon className="h-5 w-5" />
        </Link>
        <Link
          className="text-muted-foreground transition-colors hover:text-white"
          href="/discord"
        >
          <DiscordIcon className="h-5 w-5" />
        </Link>
      </div>
      <FooterCopyright />
    </div>
  );
}

function FooterLinks({ links }: { links: FooterLink[] }) {
<<<<<<< HEAD
  return (
    <div className="flex flex-col space-y-2">
      {links.map((link, index) => (
        <Link
          className="text-muted-foreground text-sm transition-colors hover:text-white"
          href={link.href}
          key={index}
        >
          {link.label}
        </Link>
      ))}
    </div>
  );
}

function FooterSection({ section }: { section: FooterSection }) {
  return (
    <div className="flex flex-col space-y-3">
      {section.title && (
        <h3 className="font-semibold text-sm text-white">{section.title}</h3>
      )}
      <FooterLinks links={section.links} />
    </div>
  );
=======
    return (
        <div className="flex flex-col space-y-2">
            {links.map((link, index) => (
                <Link
                    key={index}
                    className="text-muted-foreground hover:text-white transition-colors text-sm flex items-center"
                    href={link.href}
                >   
                    <span>{link.label}</span>
                </Link>
            ))}
        </div>
    );
}

function FooterSection({ section }: { section: FooterSection[] }) {
    return (
        <div className="flex flex-row gap-20">
            {section.map((section, index) => (
                <div className="flex flex-col space-y-3" key={index}>
                    {section.title && (
                        <h3 className="text-white font-semibold text-sm">{section.title}</h3>
                    )}
                    <FooterLinks links={section.links} />
                </div>
            ))}
        </div>
    );
>>>>>>> bf833b87
}

function FooterCopyright() {
  return (
    <div className="text-muted-foreground text-sm">
      © {new Date().getFullYear()} Caly, All Rights Reserved.
    </div>
  );
}

const resourcesLinks: FooterLink[] = [
  {
    href: '/roadmap',
    label: 'Roadmap',
  },
  {
    href: '/privacy',
    label: 'Privacy policy',
  },
  {
    href: '/terms',
    label: 'Terms of use',
  },
  {
    href: '/github',
    label: 'Repository',
  },
];
<<<<<<< HEAD
export function Footer({ sections = [], className = '' }: FooterProps) {
  return (
    <footer
      className={`flex items-center justify-center border-border/40 border-t bg-black p-10 ${className}`}
    >
      <div className="flex flex-col justify-between md:w-full md:flex-row xl:w-1/2">
        <FooterBrand />

        <div className="mt-10 flex flex-col space-y-4 md:mt-0 md:flex-row md:justify-end md:space-x-6 md:space-y-0">
          <FooterSection
            section={{
              title: 'Resources',
              links: resourcesLinks,
            }}
          />
        </div>
      </div>
    </footer>
  );
=======

const useCases = [
    { label: 'For Founders', href: '/founders', icon: Rocket },
    { label: 'For Developers', href: '/developers', icon: Code },
    { label: 'For Productivity', href: '/productivity', icon: Target },
    { label: 'For Sales Teams', href: '/sales', icon: TrendingUp },
    { label: 'For Freelancers', href: '/freelancers', icon: Users },
    { label: 'For Consultants', href: '/consultants', icon: Briefcase },
];

export function Footer({ className = '' }: FooterProps) {
    return (
        <footer className={`flex items-center justify-center p-10 border-border/40 border-t bg-black ${className}`}>
            <div className="flex flex-col md:flex-row justify-between md:w-full xl:w-1/2">
                <FooterBrand />
                
                <div className="flex flex-col md:flex-row md:justify-end space-y-4 md:space-y-0 md:space-x-6 mt-10 md:mt-0">
                    <FooterSection 
                        section={
                            [
                                { 
                                    title: 'Resources', 
                                    links: resourcesLinks 
                                },
                                {
                                    title: 'Use Cases',
                                    links: useCases
                                }
                            ]
                        } 
                    />
                </div>
            </div>
        </footer>
    );
>>>>>>> bf833b87
}<|MERGE_RESOLUTION|>--- conflicted
+++ resolved
@@ -4,15 +4,9 @@
 import { DiscordIcon, XIcon } from '@/lib/lucide/custom-icons';
 
 interface FooterLink {
-<<<<<<< HEAD
-  href: string;
-  icon?: React.ReactNode;
-  label: string;
-=======
     href: string;
     icon?: LucideIcon;
     label: string;
->>>>>>> bf833b87
 }
 
 interface FooterSection {
@@ -61,32 +55,6 @@
 }
 
 function FooterLinks({ links }: { links: FooterLink[] }) {
-<<<<<<< HEAD
-  return (
-    <div className="flex flex-col space-y-2">
-      {links.map((link, index) => (
-        <Link
-          className="text-muted-foreground text-sm transition-colors hover:text-white"
-          href={link.href}
-          key={index}
-        >
-          {link.label}
-        </Link>
-      ))}
-    </div>
-  );
-}
-
-function FooterSection({ section }: { section: FooterSection }) {
-  return (
-    <div className="flex flex-col space-y-3">
-      {section.title && (
-        <h3 className="font-semibold text-sm text-white">{section.title}</h3>
-      )}
-      <FooterLinks links={section.links} />
-    </div>
-  );
-=======
     return (
         <div className="flex flex-col space-y-2">
             {links.map((link, index) => (
@@ -115,7 +83,6 @@
             ))}
         </div>
     );
->>>>>>> bf833b87
 }
 
 function FooterCopyright() {
@@ -144,27 +111,6 @@
     label: 'Repository',
   },
 ];
-<<<<<<< HEAD
-export function Footer({ sections = [], className = '' }: FooterProps) {
-  return (
-    <footer
-      className={`flex items-center justify-center border-border/40 border-t bg-black p-10 ${className}`}
-    >
-      <div className="flex flex-col justify-between md:w-full md:flex-row xl:w-1/2">
-        <FooterBrand />
-
-        <div className="mt-10 flex flex-col space-y-4 md:mt-0 md:flex-row md:justify-end md:space-x-6 md:space-y-0">
-          <FooterSection
-            section={{
-              title: 'Resources',
-              links: resourcesLinks,
-            }}
-          />
-        </div>
-      </div>
-    </footer>
-  );
-=======
 
 const useCases = [
     { label: 'For Founders', href: '/founders', icon: Rocket },
@@ -200,5 +146,4 @@
             </div>
         </footer>
     );
->>>>>>> bf833b87
 }