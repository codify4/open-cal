'use client';

<<<<<<< HEAD
import {
  Bot,
  Brain,
  Calendar,
  CalendarCheck,
  Clock,
  Eye,
  GitBranch,
  Github,
  Shield,
  Star,
} from 'lucide-react';
import Image from 'next/image';
import { useState } from 'react';
import { features } from '@/constants/features';

export function FeaturesSection({ page = false }: { page?: boolean }) {
  const VisualDemo = ({ type }: { type: string }) => {
    return (
      <div className="relative h-80 w-full overflow-hidden rounded-xl bg-black">
        <div className="group/card flex h-full w-full items-center justify-center overflow-hidden rounded-xl border border-neutral-800 bg-neutral-950/70 p-8 transition-all duration-300 hover:border-neutral-700 hover:shadow-lg hover:shadow-neutral-900/30">
          {/* AI Calendar Agent */}
          {type === 'upload' && (
            <div className="flex w-full max-w-sm flex-col items-center rounded-lg border border-neutral-800 bg-neutral-900 p-6 shadow-lg transition-all duration-300 group-hover/card:scale-[1.02]">
              <div className="mb-4 flex items-start gap-3 self-start">
                <div className="h-3 w-3 rounded-full bg-red-500" />
                <div className="h-3 w-3 rounded-full bg-yellow-500" />
                <div className="h-3 w-3 rounded-full bg-green-500" />
              </div>
              <div className="w-full space-y-3">
                <div className="flex items-center gap-3">
                  <Bot className="h-5 w-5 text-neutral-200 transition-transform duration-300 group-hover/card:rotate-6" />
                  <span className="font-medium text-sm text-white">
                    AI Assistant
                  </span>
                  <div className="ml-auto h-2 w-2 bg-neutral-700 transition-colors duration-300 group-hover/card:bg-green-500" />
                </div>
                <div className="space-y-2">
                  <div className="text-neutral-400 text-xs">
                    Analyzing your schedule...
                  </div>
                  <div className="space-y-1">
                    <div className="flex items-center gap-2 text-xs">
                      <div className="h-2 w-2 animate-pulse rounded-full bg-blue-500" />
                      <span className="text-neutral-300">
                        Checking availability
                      </span>
                    </div>
                    <div className="flex items-center gap-2 text-xs opacity-0 transition-opacity delay-100 duration-300 group-hover/card:opacity-100">
                      <div className="h-2 w-2 rounded-full bg-green-500" />
                      <span className="text-neutral-300">
                        Found optimal time
                      </span>
                    </div>
                    <div className="flex items-center gap-2 text-xs opacity-0 transition-opacity delay-200 duration-300 group-hover/card:opacity-100">
                      <div className="h-2 w-2 rounded-full bg-yellow-500" />
                      <span className="text-neutral-300">
                        Scheduling meeting
                      </span>
                    </div>
                  </div>
                </div>
                <div className="mt-2 text-green-400 text-xs opacity-0 transition-opacity delay-300 duration-300 group-hover/card:opacity-100">
                  ✓ Meeting scheduled for 2:00 PM
                </div>
              </div>
            </div>
          )}
          {/* Google Calendar Integration */}
          {type === 'generate' && (
            <div className="flex w-full max-w-sm flex-col items-center rounded-lg border border-neutral-800 bg-neutral-900 p-6 shadow-lg transition-all duration-300 group-hover/card:scale-[1.02]">
              <div className="mb-4 flex items-center gap-2">
                <CalendarCheck className="h-5 w-5 text-white transition-transform duration-300 group-hover/card:scale-110" />
                <span className="font-medium text-sm text-white">
                  Calendar Features
                </span>
              </div>
              <div className="w-full space-y-3">
                <div className="flex items-center justify-between text-neutral-500">
                  <span className="flex items-center gap-2 text-xs">
                    <Image
                      alt="Google Calendar"
                      height={20}
                      src="/g-cal.svg"
                      width={20}
                    />
                    Google Calendar
                  </span>
                  <span className="text-green-400 text-xs transition-colors duration-300 group-hover/card:text-green-400">
                    Connected
                  </span>
                </div>
                <div className="h-2 w-full rounded-sm bg-neutral-800" />
                <div className="h-2 w-3/4 rounded-sm bg-neutral-800" />
                <div className="opacity-0 transition-opacity delay-100 duration-300 group-hover/card:opacity-100">
                  <div className="mt-2 flex items-center gap-2 text-green-400 text-xs">
                    <Shield className="h-3 w-3" />
                    <span>Full calendar functionality</span>
                  </div>
                  <div className="mt-1 text-neutral-300 text-xs">
                    ✓ Events, reminders, tasks
                  </div>
                </div>
              </div>
            </div>
          )}
          {/* Smart Time Finding */}
          {type === 'edit' && <SmartTimeFindingAnimation />}
          {/* Open Source */}
          {type === 'publish' && (
            <div className="flex w-full max-w-sm flex-col items-center rounded-lg border border-neutral-800 bg-neutral-900 p-6 shadow-lg transition-all duration-300 group-hover/card:scale-[1.02]">
              <div className="mb-4 flex items-center gap-2">
                <Github className="h-5 w-5 text-white transition-transform duration-300 group-hover/card:scale-110" />
                <span className="font-medium text-sm text-white">
                  Open Source
                </span>
              </div>
              <div className="w-full space-y-3">
                <div className="flex items-center justify-between">
                  <span className="text-neutral-500 text-xs">Repository</span>
                  <div className="flex items-center gap-2 text-neutral-500 transition-colors duration-300 group-hover/card:text-green-400">
                    <div className="h-2 w-2 bg-neutral-700 transition-colors duration-300 group-hover/card:bg-green-500" />
                    <span className="font-medium text-xs">Public</span>
                  </div>
                </div>
                <div className="translate-y-4 opacity-0 transition-all delay-100 duration-300 group-hover/card:translate-y-0 group-hover/card:opacity-100">
                  <div className="mt-2 space-y-1 rounded-md border border-neutral-700 bg-neutral-800 p-3">
                    <div className="flex items-center gap-1 font-medium text-white text-xs">
                      <Star className="h-3 w-3 text-yellow-400" /> Free to use
                    </div>
                    <div className="flex items-center gap-1 font-medium text-white text-xs">
                      <GitBranch className="h-3 w-3 text-blue-400" /> Open
                      source
                    </div>
                  </div>
=======
import { useState, useEffect } from "react"
import { ArrowRight, Brain, Bot, Github } from "lucide-react"
import Link from "next/link"

export function FeaturesSection() {
  return (
    <section className="relative bg-black py-16 sm:py-24 lg:py-32">
      <div className="container mx-auto px-4 sm:px-6 lg:px-8">
        <div className="text-center mb-16 sm:mb-20 lg:mb-24">
          <div className="inline-flex items-center gap-2 px-3 sm:px-4 py-2 rounded-full border border-white/10 mb-6 sm:mb-8">
            <div className="w-2 h-2 bg-white rounded-full animate-pulse" />
            <span className="text-white/60 text-xs sm:text-sm">Features</span>
          </div>
          <h2 className="text-4xl sm:text-5xl md:text-6xl font-normal text-white mb-4 sm:mb-6 tracking-tight font-lora px-4">
            Intelligent by design
          </h2>
          <p className="text-base sm:text-lg lg:text-xl text-white/40 max-w-2xl mx-auto leading-relaxed px-4">
            Experience calendar management that thinks ahead, adapts to your needs, and learns from your patterns.
          </p>
        </div>
        
        <div className="max-w-7xl mx-auto space-y-20 sm:space-y-24 lg:space-y-32">
          <FeatureCard 
            number="01"
            title="AI Calendar Agent"
            description="Your personal AI assistant that understands your schedule and helps you find the perfect time for everything."
            visual={<AIAgentVisual />}
            reverse={false}
          />
          
          <FeatureCard 
            number="02"
            title="Google Calendar Integration"
            description="Complete calendar functionality with Google Calendar integration, event management, and team scheduling."
            visual={<CalendarVisual />}
            reverse={true}
          />
          
          <FeatureCard 
            number="03"
            title="Smart Scheduling"
            description="AI-powered scheduling that finds the best time for meetings, tasks, and personal events automatically."
            visual={<SmartSchedulingVisual />}
            reverse={false}
          />
          
          <FeatureCard 
            number="04"
            title="Open Source"
            description="Built with transparency and community. Contribute, customize, and extend Caly to fit your needs."
            visual={<OpenSourceVisual />}
            reverse={true}
          />
        </div>
      </div>
    </section>
  )
}

interface FeatureCardProps {
  number: string
  title: string
  description: string
  visual: React.ReactNode
  reverse?: boolean
}

function FeatureCard({ number, title, description, visual, reverse = false }: FeatureCardProps) {
  const [isHovered, setIsHovered] = useState(false)
  
  return (
    <div 
      className={`grid grid-cols-1 lg:grid-cols-2 gap-8 sm:gap-12 lg:gap-16 xl:gap-24 items-center ${reverse ? 'lg:grid-flow-col-dense' : ''}`}
      onMouseEnter={() => setIsHovered(true)}
      onMouseLeave={() => setIsHovered(false)}
    >
      <div className={`space-y-6 sm:space-y-8 px-4 sm:px-0 ${reverse ? 'lg:col-start-2' : ''}`}>
        <div className="flex items-center gap-3 sm:gap-4">
          <span className="text-4xl sm:text-5xl lg:text-6xl font-light text-white/20">{number}</span>
          <div className="h-px bg-white/10 flex-1" />
        </div>
        
        <div>
          <h3 className="text-2xl sm:text-3xl md:text-4xl lg:text-5xl font-medium text-white mb-4 sm:mb-6 leading-tight font-lora">
            {title}
          </h3>
          <p className="text-base sm:text-lg text-white/60 leading-relaxed mb-6 sm:mb-8 max-w-lg">
            {description}
          </p>
          
          <Link href="/calendar" className="group inline-flex items-center gap-3 sm:gap-4 text-white hover:text-white transition-all duration-300 ease-[cubic-bezier(0.4,0,0.2,1)] cursor-pointer">
            <span className="text-sm font-medium tracking-wide">Explore feature</span>
            <div className={`w-8 h-8 sm:w-10 sm:h-10 rounded-full border-2 flex items-center justify-center transition-all duration-300 ease-[cubic-bezier(0.4,0,0.2,1)] ${
              isHovered 
                ? 'border-white bg-white shadow-lg shadow-white/20 scale-105' 
                : 'border-white/30 bg-white/5 hover:border-white/50 hover:bg-white/10'
            }`}>
              <ArrowRight className={`w-3 h-3 sm:w-4 sm:h-4 transition-all duration-300 ease-[cubic-bezier(0.4,0,0.2,1)] ${
                isHovered ? 'translate-x-1 text-black' : 'text-white'
              }`} />
            </div>
          </Link>
        </div>
      </div>
      
      <div className={`order-first lg:order-none ${reverse ? 'lg:col-start-1' : ''}`}>
        <div className="relative px-4 sm:px-0">
          {visual}
        </div>
      </div>
    </div>
  )
}



function AIAgentVisual() {
  const [messageIndex, setMessageIndex] = useState(0)
  
  const messages = [
    "Analyzing your schedule...",
    "Found 3 optimal time slots",
    "Best match: 2:00 PM today"
  ]
  
  useEffect(() => {
    const interval = setInterval(() => {
      setMessageIndex((prev) => (prev + 1) % messages.length)
    }, 3000)
    return () => clearInterval(interval)
  }, [])
  
  return (
    <div className="relative aspect-square w-full max-w-sm sm:max-w-md lg:max-w-lg mx-auto">
      <div className="absolute inset-0 bg-gradient-to-br from-white/5 to-transparent rounded-2xl sm:rounded-3xl border border-white/10" />
      
      <div className="relative h-full p-6 sm:p-8 lg:p-12 flex flex-col justify-center">
        <div className="space-y-6 sm:space-y-8">
          <div className="flex items-center gap-3 sm:gap-4">
            <div className="w-10 h-10 sm:w-12 sm:h-12 rounded-full bg-white/10 border border-white/20 flex items-center justify-center">
              <Bot className="w-5 h-5 sm:w-6 sm:h-6 text-white" />
            </div>
            <div className="flex-1">
              <div className="h-1.5 sm:h-2 bg-white/10 rounded-full mb-2" />
              <div className="h-1.5 sm:h-2 bg-white/5 rounded-full w-3/4" />
            </div>
          </div>
          
          <div className="bg-white/5 rounded-xl sm:rounded-2xl p-4 sm:p-6 border border-white/10">
            <div className="flex items-center gap-2 sm:gap-3 mb-3 sm:mb-4">
              <div className="w-2 h-2 bg-white rounded-full animate-pulse" />
              <span className="text-white/80 text-xs sm:text-sm transition-all duration-500 ease-in-out">{messages[messageIndex]}</span>
            </div>
            
            <div className="space-y-1.5 sm:space-y-2">
              {[1, 2, 3].map((i) => (
                <div key={i} className="flex items-center gap-2 sm:gap-3">
                  <div className="w-1 h-1 bg-white/40 rounded-full" />
                  <div className={`h-0.5 sm:h-1 bg-white/10 rounded-full ${
                    i === 1 ? 'w-full' : i === 2 ? 'w-3/4' : 'w-1/2'
                  }`} />
>>>>>>> bf833b87
                </div>
              ))}
            </div>
<<<<<<< HEAD
          )}
        </div>
      </div>
    );
  };
=======
          </div>
        </div>
      </div>
    </div>
  )
}

function CalendarVisual() {
  return (
    <div className="relative aspect-square w-full max-w-sm sm:max-w-md lg:max-w-lg mx-auto">
      <div className="absolute inset-0 bg-gradient-to-br from-white/5 to-transparent rounded-2xl sm:rounded-3xl border border-white/10" />
      
      <div className="relative h-full p-6 sm:p-8 lg:p-12">
        <div className="grid grid-cols-7 gap-1 sm:gap-2 mb-4 sm:mb-6">
          {['S', 'M', 'T', 'W', 'T', 'F', 'S'].map((day, i) => (
            <div key={i} className="h-6 sm:h-8 flex items-center justify-center">
              <span className="text-white/40 text-xs font-medium">{day}</span>
            </div>
          ))}
        </div>
        
        <div className="grid grid-cols-7 gap-1 sm:gap-2">
          {Array.from({ length: 35 }, (_, i) => {
            const hasEvent = [6, 12, 18, 23].includes(i)
            const isToday = i === 15
            
            return (
              <div
                key={i}
                className={`aspect-square rounded-md sm:rounded-lg flex items-center justify-center text-xs transition-all duration-300 ease-[cubic-bezier(0.4,0,0.2,1)] cursor-pointer ${
                  isToday
                    ? 'bg-white text-black font-medium shadow-lg shadow-white/20 scale-105'
                    : hasEvent
                    ? 'bg-white/10 text-white/80 border border-white/20 hover:bg-white/15 hover:scale-105'
                    : 'text-white/40 hover:bg-white/5 hover:text-white/60 hover:scale-105'
                }`}
              >
                {i + 1}
              </div>
            )
          })}
        </div>
        
        <div className="mt-4 sm:mt-6 space-y-2 sm:space-y-3">
          <div className="flex items-center gap-2 sm:gap-3">
            <div className="w-2 h-2 sm:w-3 sm:h-3 rounded bg-white/20" />
            <span className="text-white/60 text-xs sm:text-sm">Team Meeting</span>
            <span className="text-white/40 text-xs ml-auto">2:00 PM</span>
          </div>
          <div className="flex items-center gap-2 sm:gap-3">
            <div className="w-2 h-2 sm:w-3 sm:h-3 rounded bg-white/10" />
            <span className="text-white/60 text-xs sm:text-sm">Design Review</span>
            <span className="text-white/40 text-xs ml-auto">4:00 PM</span>
          </div>
        </div>
      </div>
    </div>
  )
}
>>>>>>> bf833b87

function SmartSchedulingVisual() {
  const [activeSlot, setActiveSlot] = useState(1)
  
  useEffect(() => {
    const interval = setInterval(() => {
      setActiveSlot((prev) => (prev + 1) % 3)
    }, 2500)
    return () => clearInterval(interval)
  }, [])
  
  const timeSlots = [
    { time: "9:00 AM", conflict: true },
    { time: "2:00 PM", optimal: true },
    { time: "4:00 PM", available: true }
  ]
  
  return (
<<<<<<< HEAD
    <section className="relative bg-black py-24">
      <div className="container mx-auto px-4">
        {/* Header */}
        <div className="mb-20 text-center">
          <h2 className="mb-6 font-bold text-4xl text-white md:text-5xl">
            Features
          </h2>
          <p className="mx-auto max-w-2xl text-gray-400 text-xl">
            OpenCal is an open source AI calendar that helps you manage your
            schedule intelligently.
          </p>
        </div>
        {/* Features */}
        <div className="mx-auto max-w-5xl space-y-32">
          {features.map((feature, index) => (
            <div
              className={`flex ${page ? 'flex-col' : `flex-col lg:flex-row ${feature.reverse ? 'lg:flex-row-reverse' : ''}`} items-center gap-16 transition-transform duration-300`}
              key={feature.id}
            >
              {/* Visual */}
              <div className="w-full flex-1">
                <VisualDemo type={feature.visual} />
              </div>
              {/* Content */}
              <div className="flex-1 space-y-6">
                <h3 className="font-bold text-3xl text-white leading-tight md:text-4xl">
                  {feature.title}
                </h3>
                <p className="text-gray-600 text-lg leading-relaxed">
                  {page ? feature.longDescription : feature.description}
                </p>
=======
    <div className="relative aspect-square w-full max-w-sm sm:max-w-md lg:max-w-lg mx-auto">
      <div className="absolute inset-0 bg-gradient-to-br from-white/5 to-transparent rounded-2xl sm:rounded-3xl border border-white/10" />
      
      <div className="relative h-full p-6 sm:p-8 lg:p-12 flex flex-col justify-center">
        <div className="text-center mb-6 sm:mb-8">
          <div className="w-12 h-12 sm:w-16 sm:h-16 mx-auto rounded-full border border-white/20 flex items-center justify-center mb-3 sm:mb-4">
            <Brain className="w-6 h-6 sm:w-8 sm:h-8 text-white/80" />
          </div>
          <h4 className="text-white/80 text-base sm:text-lg font-medium">Finding optimal time</h4>
        </div>
        
        <div className="space-y-3 sm:space-y-4">
          {timeSlots.map((slot, i) => (
            <div
              key={i}
              className={`p-3 sm:p-4 rounded-lg sm:rounded-xl border transition-all duration-400 ease-[cubic-bezier(0.4,0,0.2,1)] cursor-pointer ${
                i === activeSlot
                  ? slot.optimal
                    ? 'border-white/40 bg-white/10 shadow-lg shadow-white/5 scale-105'
                    : 'border-white/20 bg-white/5 scale-102'
                  : 'border-white/10 bg-transparent hover:border-white/20 hover:bg-white/5 hover:scale-102'
              }`}
            >
              <div className="flex items-center justify-between">
                <span className="text-white/80 font-medium text-sm sm:text-base">{slot.time}</span>
                <div className="flex items-center gap-2">
                  {slot.conflict && (
                    <div className="w-2 h-2 bg-red-400 rounded-full" />
                  )}
                  {slot.optimal && i === activeSlot && (
                    <div className="w-2 h-2 bg-green-400 rounded-full animate-pulse" />
                  )}
                  {slot.available && !slot.optimal && (
                    <div className="w-2 h-2 bg-white/40 rounded-full" />
                  )}
                </div>
>>>>>>> bf833b87
              </div>
            </div>
          ))}
        </div>
        
        <div className="text-center mt-4 sm:mt-6">
          <div className="inline-flex items-center gap-2 text-white/60 text-xs sm:text-sm">
            <div className="w-1 h-1 bg-white/60 rounded-full animate-pulse" />
            AI analyzing preferences
          </div>
        </div>
      </div>
<<<<<<< HEAD
    </section>
  );
}

function SmartTimeFindingAnimation() {
  const [hovered, setHovered] = useState(false);

  return (
    <div
      className="flex w-full max-w-sm flex-col items-center rounded-xl border border-neutral-800 bg-neutral-900 p-3 shadow-lg transition-all duration-300 group-hover/card:scale-[1.02]"
      onMouseEnter={() => setHovered(true)}
      onMouseLeave={() => setHovered(false)}
    >
      <div className="mb-4 flex items-center gap-2">
        <Brain className="h-5 w-5 text-white transition-all duration-300" />
        <span className="font-medium text-sm text-white">
          Smart Time Finding
        </span>
      </div>
      <div className="w-full space-y-3">
        <div className="mb-2 text-neutral-500 text-xs">
          Finding best time for:
        </div>
        <div className="rounded-md border border-neutral-700 bg-neutral-800 p-3">
          <div className="mb-2 flex items-center gap-2">
            <Calendar className="h-4 w-4 text-neutral-400" />
            <span className="text-neutral-300 text-sm">Team Meeting</span>
=======
    </div>
  )
}

function OpenSourceVisual() {
  const [codeLineIndex, setCodeLineIndex] = useState(0)
  
  const codeLines = [
    "git clone github.com/caly/caly",
    "pnpm dev",
    "// Free to customize",
    "// MIT Licensed"
  ]
  
  useEffect(() => {
    const interval = setInterval(() => {
      setCodeLineIndex((prev) => (prev + 1) % codeLines.length)
    }, 2000)
    return () => clearInterval(interval)
  }, [])
  
  return (
    <div className="relative aspect-square max-w-lg mx-auto">
      <div className="absolute inset-0 bg-gradient-to-br from-white/5 to-transparent rounded-3xl border border-white/10" />
      
      <div className="relative h-full p-12 flex flex-col justify-center">
        <div className="text-center mb-8">
          <div className="w-16 h-16 mx-auto rounded-2xl bg-white/10 border border-white/20 flex items-center justify-center mb-4">
            <Github className="w-8 h-8 text-white/80" />
>>>>>>> bf833b87
          </div>
          <h4 className="text-white/80 text-lg font-medium">Open Source</h4>
        </div>
        
        <div className="space-y-6">
          <div className="bg-black/40 border border-white/10 rounded-xl p-4">
            <div className="flex items-center gap-2 mb-3">
              <div className="w-3 h-3 bg-red-500 rounded-full" />
              <div className="w-3 h-3 bg-yellow-500 rounded-full" />
              <div className="w-3 h-3 bg-green-500 rounded-full" />
              <span className="text-white/40 text-xs ml-2">terminal</span>
            </div>
<<<<<<< HEAD
            <div className="space-y-1">
              {['9:00 AM', '2:00 PM', '4:00 PM'].map((time, i) => (
                <div
                  className={`flex items-center gap-2 rounded px-2 py-1 text-xs transition-all duration-300 ${
                    hovered && i === 1
                      ? 'border border-green-500/50 bg-green-500/20 text-green-400'
                      : i === 0
                        ? 'border border-blue-500/50 bg-blue-500/20 text-blue-400'
                        : i === 2
                          ? 'border border-purple-500/50 bg-purple-500/20 text-purple-400'
                          : 'border border-red-500/50 bg-red-700/20 text-red-400'
                  }`}
                  key={i}
                >
                  <div
                    className={`h-2 w-2 rounded-full transition-all duration-300 ${
                      hovered && i === 1
                        ? 'bg-green-500'
                        : i === 0
                          ? 'bg-blue-500'
                          : i === 2
                            ? 'bg-purple-500'
                            : 'bg-red-600'
                    }`}
                  />
                  <span>{time}</span>
                  <span
                    className={`ml-auto text-green-400 text-xs transition-all duration-300 ${
                      hovered && i === 1 ? 'opacity-100' : 'opacity-0'
                    }`}
                  >
                    ✓ Best
                  </span>
                </div>
              ))}
            </div>
          </div>
        </div>
        <div
          className={`flex items-center gap-2 transition-all duration-300 ${
            hovered ? 'translate-y-0 opacity-100' : 'translate-y-2 opacity-0'
          }`}
        >
          <Brain className="h-3 w-3 text-green-400" />
          <span className="text-green-400 text-xs">AI found optimal time</span>
=======
            <div className="font-mono text-sm">
              <div className="flex items-center gap-2 mb-2">
                <span className="text-green-400">$</span>
                <span className="text-white/80 transition-all duration-500 ease-in-out">
                  {codeLines[codeLineIndex]}
                </span>
                <div className="w-2 h-4 bg-white/60 animate-pulse" />
              </div>
            </div>
          </div>
          
          <div className="grid grid-cols-2 gap-4 text-xs">
            <div className="flex items-center gap-2">
              <div className="w-2 h-2 bg-green-400 rounded-full" />
              <span className="text-white/60">MIT License</span>
            </div>
            <div className="flex items-center gap-2">
              <div className="w-2 h-2 bg-blue-400 rounded-full" />
              <span className="text-white/60">Self-hostable</span>
            </div>
            <div className="flex items-center gap-2">
              <div className="w-2 h-2 bg-purple-400 rounded-full" />
              <span className="text-white/60">Customizable</span>
            </div>
            <div className="flex items-center gap-2">
              <div className="w-2 h-2 bg-yellow-400 rounded-full" />
              <span className="text-white/60">Free forever</span>
            </div>
          </div>
          
          <div className="text-center">
            <Link href="/github" className="inline-flex items-center gap-2 px-4 py-2 rounded-full border border-white/20 bg-white/5 hover:bg-white/10 hover:border-white/30 transition-all duration-300 ease-[cubic-bezier(0.4,0,0.2,1)] cursor-pointer">
              <span className="text-white/80 text-sm">View on GitHub</span>
              <ArrowRight className="w-3 h-3 text-white/60 transition-transform duration-300 ease-[cubic-bezier(0.4,0,0.2,1)] hover:translate-x-1" />
            </Link>
          </div>
>>>>>>> bf833b87
        </div>
      </div>
    </div>
  );
}<|MERGE_RESOLUTION|>--- conflicted
+++ resolved
@@ -1,142 +1,5 @@
 'use client';
 
-<<<<<<< HEAD
-import {
-  Bot,
-  Brain,
-  Calendar,
-  CalendarCheck,
-  Clock,
-  Eye,
-  GitBranch,
-  Github,
-  Shield,
-  Star,
-} from 'lucide-react';
-import Image from 'next/image';
-import { useState } from 'react';
-import { features } from '@/constants/features';
-
-export function FeaturesSection({ page = false }: { page?: boolean }) {
-  const VisualDemo = ({ type }: { type: string }) => {
-    return (
-      <div className="relative h-80 w-full overflow-hidden rounded-xl bg-black">
-        <div className="group/card flex h-full w-full items-center justify-center overflow-hidden rounded-xl border border-neutral-800 bg-neutral-950/70 p-8 transition-all duration-300 hover:border-neutral-700 hover:shadow-lg hover:shadow-neutral-900/30">
-          {/* AI Calendar Agent */}
-          {type === 'upload' && (
-            <div className="flex w-full max-w-sm flex-col items-center rounded-lg border border-neutral-800 bg-neutral-900 p-6 shadow-lg transition-all duration-300 group-hover/card:scale-[1.02]">
-              <div className="mb-4 flex items-start gap-3 self-start">
-                <div className="h-3 w-3 rounded-full bg-red-500" />
-                <div className="h-3 w-3 rounded-full bg-yellow-500" />
-                <div className="h-3 w-3 rounded-full bg-green-500" />
-              </div>
-              <div className="w-full space-y-3">
-                <div className="flex items-center gap-3">
-                  <Bot className="h-5 w-5 text-neutral-200 transition-transform duration-300 group-hover/card:rotate-6" />
-                  <span className="font-medium text-sm text-white">
-                    AI Assistant
-                  </span>
-                  <div className="ml-auto h-2 w-2 bg-neutral-700 transition-colors duration-300 group-hover/card:bg-green-500" />
-                </div>
-                <div className="space-y-2">
-                  <div className="text-neutral-400 text-xs">
-                    Analyzing your schedule...
-                  </div>
-                  <div className="space-y-1">
-                    <div className="flex items-center gap-2 text-xs">
-                      <div className="h-2 w-2 animate-pulse rounded-full bg-blue-500" />
-                      <span className="text-neutral-300">
-                        Checking availability
-                      </span>
-                    </div>
-                    <div className="flex items-center gap-2 text-xs opacity-0 transition-opacity delay-100 duration-300 group-hover/card:opacity-100">
-                      <div className="h-2 w-2 rounded-full bg-green-500" />
-                      <span className="text-neutral-300">
-                        Found optimal time
-                      </span>
-                    </div>
-                    <div className="flex items-center gap-2 text-xs opacity-0 transition-opacity delay-200 duration-300 group-hover/card:opacity-100">
-                      <div className="h-2 w-2 rounded-full bg-yellow-500" />
-                      <span className="text-neutral-300">
-                        Scheduling meeting
-                      </span>
-                    </div>
-                  </div>
-                </div>
-                <div className="mt-2 text-green-400 text-xs opacity-0 transition-opacity delay-300 duration-300 group-hover/card:opacity-100">
-                  ✓ Meeting scheduled for 2:00 PM
-                </div>
-              </div>
-            </div>
-          )}
-          {/* Google Calendar Integration */}
-          {type === 'generate' && (
-            <div className="flex w-full max-w-sm flex-col items-center rounded-lg border border-neutral-800 bg-neutral-900 p-6 shadow-lg transition-all duration-300 group-hover/card:scale-[1.02]">
-              <div className="mb-4 flex items-center gap-2">
-                <CalendarCheck className="h-5 w-5 text-white transition-transform duration-300 group-hover/card:scale-110" />
-                <span className="font-medium text-sm text-white">
-                  Calendar Features
-                </span>
-              </div>
-              <div className="w-full space-y-3">
-                <div className="flex items-center justify-between text-neutral-500">
-                  <span className="flex items-center gap-2 text-xs">
-                    <Image
-                      alt="Google Calendar"
-                      height={20}
-                      src="/g-cal.svg"
-                      width={20}
-                    />
-                    Google Calendar
-                  </span>
-                  <span className="text-green-400 text-xs transition-colors duration-300 group-hover/card:text-green-400">
-                    Connected
-                  </span>
-                </div>
-                <div className="h-2 w-full rounded-sm bg-neutral-800" />
-                <div className="h-2 w-3/4 rounded-sm bg-neutral-800" />
-                <div className="opacity-0 transition-opacity delay-100 duration-300 group-hover/card:opacity-100">
-                  <div className="mt-2 flex items-center gap-2 text-green-400 text-xs">
-                    <Shield className="h-3 w-3" />
-                    <span>Full calendar functionality</span>
-                  </div>
-                  <div className="mt-1 text-neutral-300 text-xs">
-                    ✓ Events, reminders, tasks
-                  </div>
-                </div>
-              </div>
-            </div>
-          )}
-          {/* Smart Time Finding */}
-          {type === 'edit' && <SmartTimeFindingAnimation />}
-          {/* Open Source */}
-          {type === 'publish' && (
-            <div className="flex w-full max-w-sm flex-col items-center rounded-lg border border-neutral-800 bg-neutral-900 p-6 shadow-lg transition-all duration-300 group-hover/card:scale-[1.02]">
-              <div className="mb-4 flex items-center gap-2">
-                <Github className="h-5 w-5 text-white transition-transform duration-300 group-hover/card:scale-110" />
-                <span className="font-medium text-sm text-white">
-                  Open Source
-                </span>
-              </div>
-              <div className="w-full space-y-3">
-                <div className="flex items-center justify-between">
-                  <span className="text-neutral-500 text-xs">Repository</span>
-                  <div className="flex items-center gap-2 text-neutral-500 transition-colors duration-300 group-hover/card:text-green-400">
-                    <div className="h-2 w-2 bg-neutral-700 transition-colors duration-300 group-hover/card:bg-green-500" />
-                    <span className="font-medium text-xs">Public</span>
-                  </div>
-                </div>
-                <div className="translate-y-4 opacity-0 transition-all delay-100 duration-300 group-hover/card:translate-y-0 group-hover/card:opacity-100">
-                  <div className="mt-2 space-y-1 rounded-md border border-neutral-700 bg-neutral-800 p-3">
-                    <div className="flex items-center gap-1 font-medium text-white text-xs">
-                      <Star className="h-3 w-3 text-yellow-400" /> Free to use
-                    </div>
-                    <div className="flex items-center gap-1 font-medium text-white text-xs">
-                      <GitBranch className="h-3 w-3 text-blue-400" /> Open
-                      source
-                    </div>
-                  </div>
-=======
 import { useState, useEffect } from "react"
 import { ArrowRight, Brain, Bot, Github } from "lucide-react"
 import Link from "next/link"
@@ -298,17 +161,9 @@
                   <div className={`h-0.5 sm:h-1 bg-white/10 rounded-full ${
                     i === 1 ? 'w-full' : i === 2 ? 'w-3/4' : 'w-1/2'
                   }`} />
->>>>>>> bf833b87
                 </div>
               ))}
             </div>
-<<<<<<< HEAD
-          )}
-        </div>
-      </div>
-    );
-  };
-=======
           </div>
         </div>
       </div>
@@ -368,7 +223,6 @@
     </div>
   )
 }
->>>>>>> bf833b87
 
 function SmartSchedulingVisual() {
   const [activeSlot, setActiveSlot] = useState(1)
@@ -387,39 +241,6 @@
   ]
   
   return (
-<<<<<<< HEAD
-    <section className="relative bg-black py-24">
-      <div className="container mx-auto px-4">
-        {/* Header */}
-        <div className="mb-20 text-center">
-          <h2 className="mb-6 font-bold text-4xl text-white md:text-5xl">
-            Features
-          </h2>
-          <p className="mx-auto max-w-2xl text-gray-400 text-xl">
-            OpenCal is an open source AI calendar that helps you manage your
-            schedule intelligently.
-          </p>
-        </div>
-        {/* Features */}
-        <div className="mx-auto max-w-5xl space-y-32">
-          {features.map((feature, index) => (
-            <div
-              className={`flex ${page ? 'flex-col' : `flex-col lg:flex-row ${feature.reverse ? 'lg:flex-row-reverse' : ''}`} items-center gap-16 transition-transform duration-300`}
-              key={feature.id}
-            >
-              {/* Visual */}
-              <div className="w-full flex-1">
-                <VisualDemo type={feature.visual} />
-              </div>
-              {/* Content */}
-              <div className="flex-1 space-y-6">
-                <h3 className="font-bold text-3xl text-white leading-tight md:text-4xl">
-                  {feature.title}
-                </h3>
-                <p className="text-gray-600 text-lg leading-relaxed">
-                  {page ? feature.longDescription : feature.description}
-                </p>
-=======
     <div className="relative aspect-square w-full max-w-sm sm:max-w-md lg:max-w-lg mx-auto">
       <div className="absolute inset-0 bg-gradient-to-br from-white/5 to-transparent rounded-2xl sm:rounded-3xl border border-white/10" />
       
@@ -456,7 +277,6 @@
                     <div className="w-2 h-2 bg-white/40 rounded-full" />
                   )}
                 </div>
->>>>>>> bf833b87
               </div>
             </div>
           ))}
@@ -469,35 +289,6 @@
           </div>
         </div>
       </div>
-<<<<<<< HEAD
-    </section>
-  );
-}
-
-function SmartTimeFindingAnimation() {
-  const [hovered, setHovered] = useState(false);
-
-  return (
-    <div
-      className="flex w-full max-w-sm flex-col items-center rounded-xl border border-neutral-800 bg-neutral-900 p-3 shadow-lg transition-all duration-300 group-hover/card:scale-[1.02]"
-      onMouseEnter={() => setHovered(true)}
-      onMouseLeave={() => setHovered(false)}
-    >
-      <div className="mb-4 flex items-center gap-2">
-        <Brain className="h-5 w-5 text-white transition-all duration-300" />
-        <span className="font-medium text-sm text-white">
-          Smart Time Finding
-        </span>
-      </div>
-      <div className="w-full space-y-3">
-        <div className="mb-2 text-neutral-500 text-xs">
-          Finding best time for:
-        </div>
-        <div className="rounded-md border border-neutral-700 bg-neutral-800 p-3">
-          <div className="mb-2 flex items-center gap-2">
-            <Calendar className="h-4 w-4 text-neutral-400" />
-            <span className="text-neutral-300 text-sm">Team Meeting</span>
-=======
     </div>
   )
 }
@@ -527,7 +318,6 @@
         <div className="text-center mb-8">
           <div className="w-16 h-16 mx-auto rounded-2xl bg-white/10 border border-white/20 flex items-center justify-center mb-4">
             <Github className="w-8 h-8 text-white/80" />
->>>>>>> bf833b87
           </div>
           <h4 className="text-white/80 text-lg font-medium">Open Source</h4>
         </div>
@@ -540,53 +330,6 @@
               <div className="w-3 h-3 bg-green-500 rounded-full" />
               <span className="text-white/40 text-xs ml-2">terminal</span>
             </div>
-<<<<<<< HEAD
-            <div className="space-y-1">
-              {['9:00 AM', '2:00 PM', '4:00 PM'].map((time, i) => (
-                <div
-                  className={`flex items-center gap-2 rounded px-2 py-1 text-xs transition-all duration-300 ${
-                    hovered && i === 1
-                      ? 'border border-green-500/50 bg-green-500/20 text-green-400'
-                      : i === 0
-                        ? 'border border-blue-500/50 bg-blue-500/20 text-blue-400'
-                        : i === 2
-                          ? 'border border-purple-500/50 bg-purple-500/20 text-purple-400'
-                          : 'border border-red-500/50 bg-red-700/20 text-red-400'
-                  }`}
-                  key={i}
-                >
-                  <div
-                    className={`h-2 w-2 rounded-full transition-all duration-300 ${
-                      hovered && i === 1
-                        ? 'bg-green-500'
-                        : i === 0
-                          ? 'bg-blue-500'
-                          : i === 2
-                            ? 'bg-purple-500'
-                            : 'bg-red-600'
-                    }`}
-                  />
-                  <span>{time}</span>
-                  <span
-                    className={`ml-auto text-green-400 text-xs transition-all duration-300 ${
-                      hovered && i === 1 ? 'opacity-100' : 'opacity-0'
-                    }`}
-                  >
-                    ✓ Best
-                  </span>
-                </div>
-              ))}
-            </div>
-          </div>
-        </div>
-        <div
-          className={`flex items-center gap-2 transition-all duration-300 ${
-            hovered ? 'translate-y-0 opacity-100' : 'translate-y-2 opacity-0'
-          }`}
-        >
-          <Brain className="h-3 w-3 text-green-400" />
-          <span className="text-green-400 text-xs">AI found optimal time</span>
-=======
             <div className="font-mono text-sm">
               <div className="flex items-center gap-2 mb-2">
                 <span className="text-green-400">$</span>
@@ -623,7 +366,6 @@
               <ArrowRight className="w-3 h-3 text-white/60 transition-transform duration-300 ease-[cubic-bezier(0.4,0,0.2,1)] hover:translate-x-1" />
             </Link>
           </div>
->>>>>>> bf833b87
         </div>
       </div>
     </div>
