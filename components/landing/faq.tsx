'use client';

<<<<<<< HEAD
import { useState } from 'react';
import {
  Accordion,
  AccordionContent,
  AccordionItem,
  AccordionTrigger,
} from '@/components/ui/accordion';

const faqs = [
  {
    question: "How does OpenCal's AI help me manage my calendar?",
    answer:
      "OpenCal's AI assistant understands natural language and can schedule meetings, set reminders, and organize your calendar through simple conversations. Just tell it what you need, and it handles the rest.",
  },
  {
    question: 'Can OpenCal integrate with my existing calendar apps?',
    answer:
      'Yes! OpenCal seamlessly integrates with Google Calendar, Outlook, Apple Calendar, and other popular calendar services. Your events sync automatically across all your devices.',
  },
  {
    question: 'How does OpenCal handle scheduling conflicts?',
    answer:
      "Our AI intelligently detects scheduling conflicts and suggests alternative times. It can also automatically find the best meeting times for multiple attendees based on everyone's availability.",
  },
  {
    question: 'Is my calendar data secure and private?',
    answer:
      'Absolutely. OpenCal uses enterprise-grade encryption and follows strict privacy standards. Your calendar data is never shared with third parties, and you have full control over your information.',
  },
  {
    question: 'Can OpenCal learn my scheduling preferences?',
    answer:
      'Yes! The AI learns your scheduling patterns, preferred meeting times, and work habits over time. It gets smarter with each interaction, making scheduling more personalized and efficient.',
  },
  {
    question: 'What makes OpenCal different from other calendar apps?',
    answer:
      "OpenCal combines the power of AI with intuitive design. Unlike traditional calendar apps, you can simply chat with OpenCal to schedule, reschedule, or manage events. It's like having a personal assistant for your calendar.",
  },
];

export function FAQSection() {
  const [openIndex, setOpenIndex] = useState<number | null>(0);

  const toggleFAQ = (index: number) => {
    setOpenIndex(openIndex === index ? null : index);
  };

  return (
    <section
      className="flex flex-col items-center justify-center bg-black py-32"
      id="faq"
    >
      <div className="container mx-auto flex flex-col items-center justify-center px-6 lg:px-8">
        <div className="mb-20 max-w-3xl text-center">
          <h2 className="mb-6 font-bold text-4xl text-white tracking-tight lg:text-5xl">
            Frequently asked questions
          </h2>
          <p className="font-medium text-neutral-400 text-xl leading-relaxed">
            Everything you need to know about OpenCal. Can&apos;t find what
            you&apos;re looking for?
          </p>
        </div>
=======
import { Accordion, AccordionContent, AccordionItem, AccordionTrigger } from "@/components/ui/accordion"

const faqs = [
    {
        question: "How does Caly's AI help me manage my calendar?",
        answer:
        "Caly's AI assistant understands natural language and can schedule meetings, set reminders, and organize your calendar through simple conversations. Just tell it what you need, and it handles the rest.",
    },
    {
        question: "Can Caly integrate with my existing calendar app?",
        answer:
        "Yes! Caly seamlessly integrates with Google Calendar. Your events sync automatically across all your devices.",
    },
    {
        question: "How does Caly handle scheduling conflicts?",
        answer:
        "Our AI intelligently detects scheduling conflicts and suggests alternative times. It can also automatically find the best meeting times for multiple attendees based on everyone's availability.",
    },
    {
        question: "Is my calendar data secure and private?",
        answer:
        "Absolutely. Caly uses enterprise-grade encryption and follows strict privacy standards. Your calendar data is never shared with third parties, and you have full control over your information.",
    },
    // {
    //     question: "Can Caly learn my scheduling preferences?",
    //     answer:
    //     "Yes! The AI learns your scheduling patterns, preferred meeting times, and work habits over time. It gets smarter with each interaction, making scheduling more personalized and efficient.",
    // },
    {
        question: "What makes Caly different from other calendar apps?",
        answer:
        "Caly combines the power of AI with intuitive design. Unlike traditional calendar apps, you can simply chat with Caly to schedule, reschedule, or manage events. It's like having a personal assistant for your calendar.",
    },
]

export function FAQSection() {
    return (
        <section id="faq" className="py-32 flex flex-col items-center justify-center bg-black">
            <div className="container mx-auto px-6 lg:px-8 flex flex-col items-center justify-center">
                <div className="max-w-3xl mb-20 text-center">
                <h2 className="text-4xl sm:text-5xl md:text-6xl font-normal mb-6 tracking-tight text-white font-lora">Frequently asked questions</h2>
                <p className="text-xl text-neutral-400 leading-relaxed font-medium">
                    Everything you need to know about Caly. Can&apos;t find what you&apos;re looking for?
                </p>
                </div>
>>>>>>> bf833b87

        <Accordion
          className="w-full max-w-3xl"
          collapsible
          defaultValue="item-0"
          type="single"
        >
          {faqs.map((faq, index) => (
            <AccordionItem key={index} value={`item-${index}`}>
              <AccordionTrigger className="cursor-pointer text-left font-medium text-lg text-white hover:text-neutral-300">
                {faq.question}
              </AccordionTrigger>
              <AccordionContent>
                <p className="text-neutral-400 leading-relaxed">{faq.answer}</p>
              </AccordionContent>
            </AccordionItem>
          ))}
        </Accordion>
      </div>
    </section>
  );
}<|MERGE_RESOLUTION|>--- conflicted
+++ resolved
@@ -1,70 +1,6 @@
 'use client';
 
-<<<<<<< HEAD
-import { useState } from 'react';
-import {
-  Accordion,
-  AccordionContent,
-  AccordionItem,
-  AccordionTrigger,
-} from '@/components/ui/accordion';
 
-const faqs = [
-  {
-    question: "How does OpenCal's AI help me manage my calendar?",
-    answer:
-      "OpenCal's AI assistant understands natural language and can schedule meetings, set reminders, and organize your calendar through simple conversations. Just tell it what you need, and it handles the rest.",
-  },
-  {
-    question: 'Can OpenCal integrate with my existing calendar apps?',
-    answer:
-      'Yes! OpenCal seamlessly integrates with Google Calendar, Outlook, Apple Calendar, and other popular calendar services. Your events sync automatically across all your devices.',
-  },
-  {
-    question: 'How does OpenCal handle scheduling conflicts?',
-    answer:
-      "Our AI intelligently detects scheduling conflicts and suggests alternative times. It can also automatically find the best meeting times for multiple attendees based on everyone's availability.",
-  },
-  {
-    question: 'Is my calendar data secure and private?',
-    answer:
-      'Absolutely. OpenCal uses enterprise-grade encryption and follows strict privacy standards. Your calendar data is never shared with third parties, and you have full control over your information.',
-  },
-  {
-    question: 'Can OpenCal learn my scheduling preferences?',
-    answer:
-      'Yes! The AI learns your scheduling patterns, preferred meeting times, and work habits over time. It gets smarter with each interaction, making scheduling more personalized and efficient.',
-  },
-  {
-    question: 'What makes OpenCal different from other calendar apps?',
-    answer:
-      "OpenCal combines the power of AI with intuitive design. Unlike traditional calendar apps, you can simply chat with OpenCal to schedule, reschedule, or manage events. It's like having a personal assistant for your calendar.",
-  },
-];
-
-export function FAQSection() {
-  const [openIndex, setOpenIndex] = useState<number | null>(0);
-
-  const toggleFAQ = (index: number) => {
-    setOpenIndex(openIndex === index ? null : index);
-  };
-
-  return (
-    <section
-      className="flex flex-col items-center justify-center bg-black py-32"
-      id="faq"
-    >
-      <div className="container mx-auto flex flex-col items-center justify-center px-6 lg:px-8">
-        <div className="mb-20 max-w-3xl text-center">
-          <h2 className="mb-6 font-bold text-4xl text-white tracking-tight lg:text-5xl">
-            Frequently asked questions
-          </h2>
-          <p className="font-medium text-neutral-400 text-xl leading-relaxed">
-            Everything you need to know about OpenCal. Can&apos;t find what
-            you&apos;re looking for?
-          </p>
-        </div>
-=======
 import { Accordion, AccordionContent, AccordionItem, AccordionTrigger } from "@/components/ui/accordion"
 
 const faqs = [
@@ -110,7 +46,6 @@
                     Everything you need to know about Caly. Can&apos;t find what you&apos;re looking for?
                 </p>
                 </div>
->>>>>>> bf833b87
 
         <Accordion
           className="w-full max-w-3xl"
