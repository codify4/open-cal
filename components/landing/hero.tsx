--- conflicted
+++ resolved
@@ -18,24 +18,12 @@
         <div className="flex flex-col items-center justify-center gap-16 text-center">
           <motion.div
             className="space-y-8 flex flex-col items-center justify-center"
-<<<<<<< HEAD
-            initial={{ opacity: 0, y: 20 }}
-            animate={{ opacity: 1, y: 0 }}
-            className="max-w-4xl space-y-8"
-=======
->>>>>>> 8a7b3164
             initial={{ opacity: 0, y: 20 }}
             animate={{ opacity: 1, y: 0 }}
             transition={{ duration: 0.6 }}
           >
             <motion.h1
               className="font-bold tracking-tight text-5xl md:text-6xl lg:text-7xl text-white font-lora"
-<<<<<<< HEAD
-              initial={{ opacity: 0, y: 20 }}
-              animate={{ opacity: 1, y: 0 }}
-              className="font-bold font-lora text-5xl text-white tracking-tight md:text-6xl lg:text-7xl"
-=======
->>>>>>> 8a7b3164
               initial={{ opacity: 0, y: 20 }}
               animate={{ opacity: 1, y: 0 }}
               transition={{ duration: 0.6, delay: 0.1 }}
@@ -58,12 +46,6 @@
 
             <motion.div
               className="flex justify-start"
-<<<<<<< HEAD
-              initial={{ opacity: 0, y: 20 }}
-              animate={{ opacity: 1, y: 0 }}
-              className="flex justify-center gap-5"
-=======
->>>>>>> 8a7b3164
               initial={{ opacity: 0, y: 20 }}
               animate={{ opacity: 1, y: 0 }}
               transition={{ duration: 0.6, delay: 0.3 }}
