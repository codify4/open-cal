<<<<<<< HEAD
import type { LucideIcon } from 'lucide-react';
import { ShineBorder } from '@/components/magicui/shine-border';
import { Badge } from '@/components/ui/badge';
import { Card, CardContent, CardHeader, CardTitle } from '@/components/ui/card';
=======
"use client"

import { Badge } from "@/components/ui/badge"
import type { LucideIcon } from "lucide-react"
import { PiIcon as Api, Brain, Check, ArrowRight, Clock, Code, Heart, Shield, Users, Workflow, Zap, Folders, Bot } from 'lucide-react'
import { useEffect, useState } from 'react'
>>>>>>> bf833b87

interface Benefit {
  id: string
  title: string
  description: string
  icon: string
}

interface UseCaseBenefitsProps {
  benefits: Benefit[]
}

const iconMap: Record<string, LucideIcon> = {
<<<<<<< HEAD
  zap: require('lucide-react').Zap,
  users: require('lucide-react').Users,
  brain: require('lucide-react').Brain,
  code: require('lucide-react').Code,
  api: require('lucide-react').Api,
  workflow: require('lucide-react').Workflow,
  clock: require('lucide-react').Clock,
  shield: require('lucide-react').Shield,
  heart: require('lucide-react').Heart,
};

export function UseCaseBenefits({ benefits }: UseCaseBenefitsProps) {
  return (
    <section className="bg-muted/30 py-24">
      <div className="container mx-auto px-4">
        <div className="mb-16 space-y-4 text-center">
          <Badge variant="secondary">Key Benefits</Badge>
          <h2 className="bg-gradient-to-b from-white to-neutral-400 bg-clip-text font-bold text-3xl text-transparent lg:text-4xl">
            Why choose OpenCal for your needs?
          </h2>
=======
  zap: Zap,
  users: Users,
  brain: Brain,
  code: Code,
  api: Api,
  workflow: Workflow,
  clock: Clock,
  shield: Shield,
  heart: Heart,
  check: Check,
  arrow: ArrowRight,
  folder: Folders,
}

export function UseCaseBenefits({ benefits }: UseCaseBenefitsProps) {
  return (
    <section className="bg-black py-24 sm:py-40">
      <div className="container mx-auto px-6 lg:px-8">
        <div className="text-center mb-16 sm:mb-20 lg:mb-24 mt-10">
          <Badge className="bg-white/10 text-white border-white/20">Benefits</Badge>
          <h2 className="mt-6 text-4xl sm:text-5xl md:text-6xl font-normal text-white tracking-tight font-lora">Why choose Caly?</h2>
          <p className="mt-4 text-white/50 max-w-2xl mx-auto leading-relaxed">Clear advantages you can explain to your team and customers.</p>
>>>>>>> bf833b87
        </div>

        <div className="max-w-7xl mx-auto space-y-16 sm:space-y-20 lg:space-y-24">
          {benefits.map((benefit, idx) => {
            const Icon = iconMap[benefit.icon]
            const number = String(idx + 1).padStart(2, "0")
            const reverse = idx % 2 === 1
            return (
<<<<<<< HEAD
              <Card
                className="group relative rounded-2xl border border-border/60 bg-gradient-to-br from-neutral-950 to-neutral-900 shadow-lg transition-colors hover:border-primary/30"
                key={benefit.id}
              >
                <ShineBorder
                  className="rounded-2xl"
                  duration={14}
                  shineColor={['#ffffff0a', '#9999990a', '#ffffff0a']}
                />
                <div
                  className={`grid items-center gap-4 p-6 md:grid-cols-3 md:p-8 ${idx % 2 === 1 ? 'md:[direction:rtl]' : ''}`}
                >
                  <div className="flex items-center gap-4 [direction:ltr] md:col-span-1">
                    <div className="flex h-12 w-12 items-center justify-center rounded-lg bg-primary/10 transition-colors group-hover:bg-primary/15">
                      {Icon && (
                        <Icon
                          aria-hidden="true"
                          className="h-6 w-6 text-primary"
                        />
                      )}
=======
              <div key={benefit.id} className={`group grid grid-cols-1 lg:grid-cols-2 gap-8 sm:gap-12 lg:gap-16 items-center ${reverse ? 'lg:grid-flow-col-dense' : ''}`}>
                <div className={`space-y-6 px-1 ${reverse ? 'lg:col-start-2' : ''}`}>
                  <div className="flex items-center gap-3 sm:gap-4">
                    <span className="text-4xl sm:text-5xl lg:text-6xl font-light text-white/20">{number}</span>
                    <div className="h-px bg-white/10 flex-1" />
                  </div>
                  <div className="flex items-center gap-3">
                    <div className="h-10 w-10 rounded-lg bg-white/5 border border-white/10 flex items-center justify-center">
                      {Icon ? <Icon className="h-5 w-5 text-white/90" /> : null}
>>>>>>> bf833b87
                    </div>
                    <h3 className="text-2xl sm:text-3xl md:text-4xl font-medium text-white font-lora">{benefit.title}</h3>
                  </div>
<<<<<<< HEAD
                  <CardContent className="p-0 [direction:ltr] md:col-span-2">
                    <p className="text-muted-foreground leading-relaxed">
                      {benefit.description}
                    </p>
                  </CardContent>
=======
                  <p className="text-base sm:text-lg text-white/60 leading-relaxed max-w-xl">{benefit.description}</p>
>>>>>>> bf833b87
                </div>

                <div className={`order-first lg:order-none ${reverse ? 'lg:col-start-1' : ''}`}>
                  <div className="relative aspect-square w-full max-w-sm sm:max-w-md lg:max-w-lg mx-auto">
                    <div className="absolute inset-0 rounded-2xl sm:rounded-3xl border border-white/10 bg-gradient-to-br from-white/5 to-transparent transition-colors group-hover:border-white/20" />
                    <div className="relative h-full p-6 sm:p-8 lg:p-12 flex items-center justify-center">
                      {idx % 2 === 0 ? <VisualAgent /> : <VisualCalendar />}
                    </div>
                  </div>
                </div>
              </div>
            )
          })}
        </div>
      </div>
    </section>
<<<<<<< HEAD
  );
=======
  )
}

function VisualAgent() {
  const [messageIndex, setMessageIndex] = useState(0)
  const messages = [
    "Analyzing your schedule...",
    "Found optimal time slots",
    "Best match: 2:00 PM today",
  ]
  useEffect(() => {
    const id = setInterval(() => setMessageIndex((v) => (v + 1) % messages.length), 3000)
    return () => clearInterval(id)
  }, [])
  return (
    <div className="relative w-full h-full flex flex-col justify-center">
      <div className="space-y-6">
        <div className="flex items-center gap-3">
          <div className="w-10 h-10 rounded-full bg-white/10 border border-white/20 flex items-center justify-center">
            <Bot className="w-5 h-5 text-white" />
          </div>
          <div className="flex-1">
            <div className="h-2 bg-white/10 rounded-full mb-2" />
            <div className="h-2 bg-white/5 rounded-full w-3/4" />
          </div>
        </div>
        <div className="bg-white/5 rounded-2xl p-6 border border-white/10">
          <div className="flex items-center gap-3 mb-4">
            <div className="w-2 h-2 bg-white rounded-full animate-pulse" />
            <span className="text-white/80 text-sm">{messages[messageIndex]}</span>
          </div>
          <div className="space-y-2">
            {[1, 2, 3].map((i) => (
              <div key={i} className="flex items-center gap-3">
                <div className="w-1 h-1 bg-white/40 rounded-full" />
                <div className={`h-1 bg-white/10 rounded-full ${i === 1 ? 'w-full' : i === 2 ? 'w-3/4' : 'w-1/2'}`} />
              </div>
            ))}
          </div>
        </div>
      </div>
    </div>
  )
}

function VisualCalendar() {
  return (
    <div className="relative w-full h-full">
      <div className="grid grid-cols-7 gap-2 mb-6">
        {['S','M','T','W','T','F','S'].map((d,i) => (
          <div key={i} className="h-8 flex items-center justify-center">
            <span className="text-white/40 text-xs font-medium">{d}</span>
          </div>
        ))}
      </div>
      <div className="grid grid-cols-7 gap-2">
        {Array.from({ length: 35 }, (_, i) => {
          const hasEvent = [6, 12, 18, 23].includes(i)
          const isToday = i === 15
          return (
            <div
              key={i}
              className={`aspect-square rounded-lg flex items-center justify-center text-xs transition-all cursor-pointer ${
                isToday
                  ? 'bg-white text-black font-medium shadow-lg shadow-white/20 scale-105'
                  : hasEvent
                  ? 'bg-white/10 text-white/80 border border-white/20 hover:bg-white/15 hover:scale-105'
                  : 'text-white/40 hover:bg-white/5 hover:text-white/60 hover:scale-105'
              }`}
            >
              {i + 1}
            </div>
          )
        })}
      </div>
      <div className="mt-6 space-y-3">
        <div className="flex items-center gap-3">
          <div className="w-3 h-3 rounded bg-white/20" />
          <span className="text-white/60 text-xs">Team Meeting</span>
          <span className="text-white/40 text-xs ml-auto">2:00 PM</span>
        </div>
        <div className="flex items-center gap-3">
          <div className="w-3 h-3 rounded bg-white/10" />
          <span className="text-white/60 text-xs">Design Review</span>
          <span className="text-white/40 text-xs ml-auto">4:00 PM</span>
        </div>
      </div>
    </div>
  )
>>>>>>> bf833b87
}<|MERGE_RESOLUTION|>--- conflicted
+++ resolved
@@ -1,16 +1,9 @@
-<<<<<<< HEAD
-import type { LucideIcon } from 'lucide-react';
-import { ShineBorder } from '@/components/magicui/shine-border';
-import { Badge } from '@/components/ui/badge';
-import { Card, CardContent, CardHeader, CardTitle } from '@/components/ui/card';
-=======
 "use client"
 
 import { Badge } from "@/components/ui/badge"
 import type { LucideIcon } from "lucide-react"
 import { PiIcon as Api, Brain, Check, ArrowRight, Clock, Code, Heart, Shield, Users, Workflow, Zap, Folders, Bot } from 'lucide-react'
 import { useEffect, useState } from 'react'
->>>>>>> bf833b87
 
 interface Benefit {
   id: string
@@ -24,28 +17,6 @@
 }
 
 const iconMap: Record<string, LucideIcon> = {
-<<<<<<< HEAD
-  zap: require('lucide-react').Zap,
-  users: require('lucide-react').Users,
-  brain: require('lucide-react').Brain,
-  code: require('lucide-react').Code,
-  api: require('lucide-react').Api,
-  workflow: require('lucide-react').Workflow,
-  clock: require('lucide-react').Clock,
-  shield: require('lucide-react').Shield,
-  heart: require('lucide-react').Heart,
-};
-
-export function UseCaseBenefits({ benefits }: UseCaseBenefitsProps) {
-  return (
-    <section className="bg-muted/30 py-24">
-      <div className="container mx-auto px-4">
-        <div className="mb-16 space-y-4 text-center">
-          <Badge variant="secondary">Key Benefits</Badge>
-          <h2 className="bg-gradient-to-b from-white to-neutral-400 bg-clip-text font-bold text-3xl text-transparent lg:text-4xl">
-            Why choose OpenCal for your needs?
-          </h2>
-=======
   zap: Zap,
   users: Users,
   brain: Brain,
@@ -68,7 +39,6 @@
           <Badge className="bg-white/10 text-white border-white/20">Benefits</Badge>
           <h2 className="mt-6 text-4xl sm:text-5xl md:text-6xl font-normal text-white tracking-tight font-lora">Why choose Caly?</h2>
           <p className="mt-4 text-white/50 max-w-2xl mx-auto leading-relaxed">Clear advantages you can explain to your team and customers.</p>
->>>>>>> bf833b87
         </div>
 
         <div className="max-w-7xl mx-auto space-y-16 sm:space-y-20 lg:space-y-24">
@@ -77,28 +47,6 @@
             const number = String(idx + 1).padStart(2, "0")
             const reverse = idx % 2 === 1
             return (
-<<<<<<< HEAD
-              <Card
-                className="group relative rounded-2xl border border-border/60 bg-gradient-to-br from-neutral-950 to-neutral-900 shadow-lg transition-colors hover:border-primary/30"
-                key={benefit.id}
-              >
-                <ShineBorder
-                  className="rounded-2xl"
-                  duration={14}
-                  shineColor={['#ffffff0a', '#9999990a', '#ffffff0a']}
-                />
-                <div
-                  className={`grid items-center gap-4 p-6 md:grid-cols-3 md:p-8 ${idx % 2 === 1 ? 'md:[direction:rtl]' : ''}`}
-                >
-                  <div className="flex items-center gap-4 [direction:ltr] md:col-span-1">
-                    <div className="flex h-12 w-12 items-center justify-center rounded-lg bg-primary/10 transition-colors group-hover:bg-primary/15">
-                      {Icon && (
-                        <Icon
-                          aria-hidden="true"
-                          className="h-6 w-6 text-primary"
-                        />
-                      )}
-=======
               <div key={benefit.id} className={`group grid grid-cols-1 lg:grid-cols-2 gap-8 sm:gap-12 lg:gap-16 items-center ${reverse ? 'lg:grid-flow-col-dense' : ''}`}>
                 <div className={`space-y-6 px-1 ${reverse ? 'lg:col-start-2' : ''}`}>
                   <div className="flex items-center gap-3 sm:gap-4">
@@ -108,19 +56,10 @@
                   <div className="flex items-center gap-3">
                     <div className="h-10 w-10 rounded-lg bg-white/5 border border-white/10 flex items-center justify-center">
                       {Icon ? <Icon className="h-5 w-5 text-white/90" /> : null}
->>>>>>> bf833b87
                     </div>
                     <h3 className="text-2xl sm:text-3xl md:text-4xl font-medium text-white font-lora">{benefit.title}</h3>
                   </div>
-<<<<<<< HEAD
-                  <CardContent className="p-0 [direction:ltr] md:col-span-2">
-                    <p className="text-muted-foreground leading-relaxed">
-                      {benefit.description}
-                    </p>
-                  </CardContent>
-=======
                   <p className="text-base sm:text-lg text-white/60 leading-relaxed max-w-xl">{benefit.description}</p>
->>>>>>> bf833b87
                 </div>
 
                 <div className={`order-first lg:order-none ${reverse ? 'lg:col-start-1' : ''}`}>
@@ -137,9 +76,6 @@
         </div>
       </div>
     </section>
-<<<<<<< HEAD
-  );
-=======
   )
 }
 
@@ -229,5 +165,4 @@
       </div>
     </div>
   )
->>>>>>> bf833b87
 }