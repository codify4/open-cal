--- conflicted
+++ resolved
@@ -1,16 +1,8 @@
-<<<<<<< HEAD
-import { Quote } from 'lucide-react';
-import { ShineBorder } from '@/components/magicui/shine-border';
-import { Avatar, AvatarFallback, AvatarImage } from '@/components/ui/avatar';
-import { Badge } from '@/components/ui/badge';
-import { Card, CardContent } from '@/components/ui/card';
-=======
 "use client"
 
 import { Avatar, AvatarFallback, AvatarImage } from "@/components/ui/avatar"
 import { Badge } from "@/components/ui/badge"
 import { Quote, Star } from 'lucide-react'
->>>>>>> bf833b87
 
 interface Testimonial {
   quote: string
@@ -27,36 +19,6 @@
   testimonials,
 }: UseCaseTestimonialsProps) {
   return (
-<<<<<<< HEAD
-    <section className="bg-muted/30 py-24">
-      <div className="container mx-auto px-4">
-        <div className="mb-16 space-y-4 text-center">
-          <Badge variant="secondary">Testimonials</Badge>
-          <h2 className="bg-gradient-to-b from-white to-neutral-400 bg-clip-text font-bold text-3xl text-transparent lg:text-4xl">
-            Loved by teams worldwide
-          </h2>
-        </div>
-
-        <div className="grid gap-8 md:grid-cols-2">
-          {testimonials.map((testimonial, index) => (
-            <Card
-              className="relative rounded-2xl border border-border/60 bg-gradient-to-br from-neutral-950 to-neutral-900 shadow-lg"
-              key={index}
-            >
-              <ShineBorder
-                className="rounded-2xl"
-                duration={14}
-                shineColor={['#ffffff0a', '#9999990a', '#ffffff0a']}
-              />
-              <CardContent className="p-6">
-                <div className="space-y-4">
-                  <Quote
-                    aria-hidden="true"
-                    className="h-8 w-8 text-primary/50"
-                  />
-                  <blockquote className="text-lg leading-relaxed">
-                    "{testimonial.quote}"
-=======
     <section className="relative py-32 bg-black overflow-hidden">
 
       <div className="container relative z-10 mx-auto px-4">
@@ -104,26 +66,10 @@
                     {'"'}
                     {t.quote}
                     {'"'}
->>>>>>> bf833b87
                   </blockquote>
 
                   {/* Author */}
                   <div className="flex items-center gap-4">
-<<<<<<< HEAD
-                    <Avatar>
-                      <AvatarImage src={`/api/avatar/${testimonial.author}`} />
-                      <AvatarFallback>
-                        {testimonial.author
-                          .split(' ')
-                          .map((n) => n[0])
-                          .join('')}
-                      </AvatarFallback>
-                    </Avatar>
-                    <div>
-                      <div className="font-semibold">{testimonial.author}</div>
-                      <div className="text-muted-foreground text-sm">
-                        {testimonial.role} at {testimonial.company}
-=======
                     <div className="relative">
                       <Avatar className="w-12 h-12 border-2 border-white/20">
                         <AvatarImage
@@ -142,7 +88,6 @@
                         {t.role}
                         {" • "}
                         <span className="text-gray-300">{t.company}</span>
->>>>>>> bf833b87
                       </div>
                     </div>
                   </div>
@@ -154,9 +99,5 @@
         </div>
       </div>
     </section>
-<<<<<<< HEAD
-  );
-=======
   )
->>>>>>> bf833b87
 }