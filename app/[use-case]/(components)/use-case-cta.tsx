--- conflicted
+++ resolved
@@ -22,11 +22,7 @@
           <div className="mt-8 flex items-center justify-center gap-4">
             <Button asChild size="lg" className="group px-8 py-6 rounded-full font-semibold bg-white text-black hover:bg-white/90">
               <Link href="/calendar">
-<<<<<<< HEAD
-                Join the beta
-=======
                 {button}
->>>>>>> 8a7b3164
                 <ArrowRight className="ml-2 h-5 w-5 group-hover:translate-x-1 transition-transform" />
               </Link>
             </Button>
