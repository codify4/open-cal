<<<<<<< HEAD
import { ShineBorder } from '@/components/magicui/shine-border';
import { Badge } from '@/components/ui/badge';
import { Button } from '@/components/ui/button';
import { Card, CardContent } from '@/components/ui/card';
=======
"use client"

import { Badge } from "@/components/ui/badge"
import { Button } from "@/components/ui/button"
import { ArrowRight, Star } from 'lucide-react'
import Link from "next/link"
>>>>>>> bf833b87

interface UseCaseCTAProps {
  title: string
  description: string
  button: string
}

export function UseCaseCTA({ title, description, button }: UseCaseCTAProps) {
  return (
<<<<<<< HEAD
    <section className="bg-gradient-to-r from-primary/10 to-primary/5 py-24">
      <div className="container mx-auto px-4">
        <Card className="relative mx-auto max-w-4xl rounded-2xl border border-border/60 bg-gradient-to-br from-neutral-950 to-neutral-900 shadow-2xl">
          <ShineBorder
            className="rounded-2xl"
            duration={12}
            shineColor={['#ffffff10', '#99999910', '#ffffff10']}
          />
          <CardContent className="space-y-8 p-12 text-center">
            <div className="space-y-4">
              <Badge variant="secondary">Get Started</Badge>
              <h2 className="bg-gradient-to-b from-white to-neutral-400 bg-clip-text font-bold text-3xl text-transparent lg:text-4xl">
                {title}
              </h2>
              <p className="mx-auto max-w-2xl text-muted-foreground text-xl">
                {description}
              </p>
            </div>

            <div className="flex flex-col justify-center gap-4 sm:flex-row">
              <Button
                className="group rounded-full bg-white px-8 py-6 font-semibold text-black hover:bg-white/90"
                size="lg"
                type="button"
              >
                {button}
=======
    <section className="bg-black py-24 sm:py-32">
      <div className="container mx-auto px-6 lg:px-8">
        <div className="mx-auto max-w-3xl text-center rounded-3xl border border-white/10 bg-white/5 p-10">
          <Badge className="bg-white/10 text-white border-white/20">Get started</Badge>
          <h2 className="mt-6 text-4xl sm:text-5xl font-normal text-white tracking-tight font-lora">{title}</h2>
          <p className="mt-4 text-white/60">{description}</p>
          <div className="mt-8 flex items-center justify-center gap-4">
            <Button asChild size="lg" className="group px-8 py-6 rounded-full font-semibold bg-white text-black hover:bg-white/90">
              <Link href="/calendar">
                Join the beta
                <ArrowRight className="ml-2 h-5 w-5 group-hover:translate-x-1 transition-transform" />
              </Link>
            </Button>
            <Link href="/github" target="_blank">
              <Button variant="outline" size="lg" className="group gap-2 rounded-full px-8 py-6 bg-white/10 hover:bg-white/20 border-white/10">
                <Star className="h-5 w-5 group-hover:-rotate-12 transition-transform duration-300" fill="yellow" stroke="yellow" />
                <span className="text-white">Give us a star</span>
>>>>>>> bf833b87
              </Button>
            </Link>
          </div>
        </div>
      </div>
    </section>
<<<<<<< HEAD
  );
=======
  )
>>>>>>> bf833b87
}<|MERGE_RESOLUTION|>--- conflicted
+++ resolved
@@ -1,16 +1,9 @@
-<<<<<<< HEAD
-import { ShineBorder } from '@/components/magicui/shine-border';
-import { Badge } from '@/components/ui/badge';
-import { Button } from '@/components/ui/button';
-import { Card, CardContent } from '@/components/ui/card';
-=======
 "use client"
 
 import { Badge } from "@/components/ui/badge"
 import { Button } from "@/components/ui/button"
 import { ArrowRight, Star } from 'lucide-react'
 import Link from "next/link"
->>>>>>> bf833b87
 
 interface UseCaseCTAProps {
   title: string
@@ -20,34 +13,6 @@
 
 export function UseCaseCTA({ title, description, button }: UseCaseCTAProps) {
   return (
-<<<<<<< HEAD
-    <section className="bg-gradient-to-r from-primary/10 to-primary/5 py-24">
-      <div className="container mx-auto px-4">
-        <Card className="relative mx-auto max-w-4xl rounded-2xl border border-border/60 bg-gradient-to-br from-neutral-950 to-neutral-900 shadow-2xl">
-          <ShineBorder
-            className="rounded-2xl"
-            duration={12}
-            shineColor={['#ffffff10', '#99999910', '#ffffff10']}
-          />
-          <CardContent className="space-y-8 p-12 text-center">
-            <div className="space-y-4">
-              <Badge variant="secondary">Get Started</Badge>
-              <h2 className="bg-gradient-to-b from-white to-neutral-400 bg-clip-text font-bold text-3xl text-transparent lg:text-4xl">
-                {title}
-              </h2>
-              <p className="mx-auto max-w-2xl text-muted-foreground text-xl">
-                {description}
-              </p>
-            </div>
-
-            <div className="flex flex-col justify-center gap-4 sm:flex-row">
-              <Button
-                className="group rounded-full bg-white px-8 py-6 font-semibold text-black hover:bg-white/90"
-                size="lg"
-                type="button"
-              >
-                {button}
-=======
     <section className="bg-black py-24 sm:py-32">
       <div className="container mx-auto px-6 lg:px-8">
         <div className="mx-auto max-w-3xl text-center rounded-3xl border border-white/10 bg-white/5 p-10">
@@ -65,16 +30,11 @@
               <Button variant="outline" size="lg" className="group gap-2 rounded-full px-8 py-6 bg-white/10 hover:bg-white/20 border-white/10">
                 <Star className="h-5 w-5 group-hover:-rotate-12 transition-transform duration-300" fill="yellow" stroke="yellow" />
                 <span className="text-white">Give us a star</span>
->>>>>>> bf833b87
               </Button>
             </Link>
           </div>
         </div>
       </div>
     </section>
-<<<<<<< HEAD
-  );
-=======
   )
->>>>>>> bf833b87
 }