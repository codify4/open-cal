"use client"

import { Button } from "@/components/ui/button"
import { ArrowRight, Rocket, Code, Target, TrendingUp, Globe, Briefcase, Users } from "lucide-react"
import Link from "next/link"
import Image from "next/image"

interface UseCaseHeroProps {
  title: string
  subtitle: string
  description: string
  cta: string
  icon: string
}

export function UseCaseHero({
  title,
  subtitle,
  description,
  cta,
  icon,
}: UseCaseHeroProps) {
  const iconMap = {
    rocket: Rocket,
    code: Code,
    target: Target,
    'trending-up': TrendingUp,
    globe: Globe,
    briefcase: Briefcase,
    users: Users,
  }

  const IconComponent = iconMap[icon as keyof typeof iconMap] || Rocket

  return (
    <section className="bg-black py-24 sm:py-40">
      <div className="container mx-auto px-6 lg:px-8">
        <div className="flex flex-col items-center justify-center gap-16 mt-20">
          <div className="space-y-6 flex flex-col items-center justify-center">
            <div className="inline-flex items-center gap-2 px-3 py-1 rounded-full border border-white/10 text-white/60">
              <IconComponent className="h-4 w-4" />
              <span className="text-xs">{subtitle}</span>
            </div>
            <h1 className="font-lora text-5xl sm:text-6xl text-white tracking-tight text-center">
              {title}
            </h1>
            <p className="text-lg text-white/80 max-w-2xl text-center">{description}</p>
            <Button asChild size="lg" className="group px-8 py-6 rounded-full font-semibold bg-white text-black hover:bg-white/90 w-fit">
              <Link href="/calendar">
<<<<<<< HEAD
                Join the beta
=======
                {cta}
>>>>>>> 8a7b3164
                <ArrowRight className="ml-2 h-5 w-5 group-hover:translate-x-1 transition-transform" />
              </Link>
            </Button>
          </div>
<<<<<<< HEAD
=======

>>>>>>> 8a7b3164
          <div>
            <Image src="/ui-hero.png" alt="Caly Hero" width={1203} height={753} />
          </div>
        </div>
      </div>
    </section>
  )
}<|MERGE_RESOLUTION|>--- conflicted
+++ resolved
@@ -47,19 +47,12 @@
             <p className="text-lg text-white/80 max-w-2xl text-center">{description}</p>
             <Button asChild size="lg" className="group px-8 py-6 rounded-full font-semibold bg-white text-black hover:bg-white/90 w-fit">
               <Link href="/calendar">
-<<<<<<< HEAD
-                Join the beta
-=======
                 {cta}
->>>>>>> 8a7b3164
                 <ArrowRight className="ml-2 h-5 w-5 group-hover:translate-x-1 transition-transform" />
               </Link>
             </Button>
           </div>
-<<<<<<< HEAD
-=======
 
->>>>>>> 8a7b3164
           <div>
             <Image src="/ui-hero.png" alt="Caly Hero" width={1203} height={753} />
           </div>
