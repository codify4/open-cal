"use client"

<<<<<<< HEAD
import {
  Activity,
  ArrowRight,
  ChevronLeft,
  ChevronRight,
  Clock,
  Heart,
  PenTool,
  Users,
  Waves,
  Zap,
} from 'lucide-react';
import { type KeyboardEvent, type ReactNode, useState } from 'react';
import { AnimatedShinyText } from '@/components/magicui/animated-shiny-text';
import { BorderBeam } from '@/components/magicui/border-beam';
import { ShineBorder } from '@/components/magicui/shine-border';
import { Badge } from '@/components/ui/badge';
import { Button } from '@/components/ui/button';
import { Card, CardContent } from '@/components/ui/card';
=======
import { Button } from "@/components/ui/button"
import { ArrowRight, Rocket, Code, Target, TrendingUp, Globe, Briefcase, Users } from "lucide-react"
import Link from "next/link"
import Image from "next/image"
>>>>>>> bf833b87

interface UseCaseHeroProps {
  title: string
  subtitle: string
  description: string
  cta: string
  icon: string
}

<<<<<<< HEAD
interface CalendarEvent {
  id: string;
  title: string;
  date: number;
  color: string;
  bgColor: string;
  borderColor: string;
  icon: ReactNode;
}

=======
>>>>>>> bf833b87
export function UseCaseHero({
  title,
  subtitle,
  description,
  cta,
<<<<<<< HEAD
  demo,
}: UseCaseHeroProps) {
  const [currentDate, setCurrentDate] = useState(new Date(2025, 7, 1)); // August 2025

  const calendarEvents: CalendarEvent[] = [
    {
      id: '1',
      title: 'running',
      date: 15,
      color: 'text-green-400',
      bgColor: 'bg-green-500/10',
      borderColor: 'border-green-500/30',
      icon: <Activity className="h-4 w-4 text-green-400" />,
    },
    {
      id: '2',
      title: 'meeting',
      date: 18,
      color: 'text-blue-400',
      bgColor: 'bg-blue-500/10',
      borderColor: 'border-blue-500/30',
      icon: <Users className="h-4 w-4 text-blue-400" />,
    },
    {
      id: '3',
      title: 'coding',
      date: 22,
      color: 'text-purple-400',
      bgColor: 'bg-purple-500/10',
      borderColor: 'border-purple-500/30',
      icon: <PenTool className="h-4 w-4 text-purple-400" />,
    },
    {
      id: '4',
      title: 'routine',
      date: 25,
      color: 'text-orange-400',
      bgColor: 'bg-orange-500/10',
      borderColor: 'border-orange-500/30',
      icon: <Waves className="h-4 w-4 text-orange-400" />,
    },
  ];

  const getDaysInMonth = (date: Date) => {
    const year = date.getFullYear();
    const month = date.getMonth();
    const firstDay = new Date(year, month, 1);
    const lastDay = new Date(year, month + 1, 0);
    const daysInMonth = lastDay.getDate();
    const startingDay = firstDay.getDay();

    return { daysInMonth, startingDay };
  };

  const getEventsForDay = (day: number) => {
    return calendarEvents.filter((event) => event.date === day);
  };

  const { daysInMonth, startingDay } = getDaysInMonth(currentDate);
  const monthName = currentDate.toLocaleString('default', { month: 'long' });
  const year = currentDate.getFullYear();
  const now = new Date();
  const isSameMonthAsNow =
    now.getFullYear() === year && now.getMonth() === currentDate.getMonth();
  const todayDate = isSameMonthAsNow ? now.getDate() : null;

  const days = [];
  for (let i = 0; i < startingDay; i++) {
    days.push(null);
  }
  for (let i = 1; i <= daysInMonth; i++) {
    days.push(i);
  }

  const goToPrevMonth = () => {
    setCurrentDate(
      new Date(currentDate.getFullYear(), currentDate.getMonth() - 1)
    );
  };

  const goToNextMonth = () => {
    setCurrentDate(
      new Date(currentDate.getFullYear(), currentDate.getMonth() + 1)
    );
  };

  const onNavKeyDown = (
    event: KeyboardEvent<HTMLButtonElement>,
    direction: 'prev' | 'next'
  ) => {
    if (event.key === 'Enter' || event.key === ' ') {
      event.preventDefault();
      if (direction === 'prev') goToPrevMonth();
      else goToNextMonth();
    }
  };

  return (
    <section className="relative overflow-hidden bg-gradient-to-br from-background via-background to-muted/20">
      <div className="container mx-auto px-4 py-24">
        <div className="grid items-center gap-12 lg:grid-cols-2">
          <div className="space-y-8">
            <div className="space-y-4">
              <Badge className="text-sm" variant="secondary">
                <AnimatedShinyText shimmerWidth={140}>
                  {subtitle}
                </AnimatedShinyText>
              </Badge>
              <h1 className="bg-gradient-to-b from-white to-neutral-400 bg-clip-text font-bold text-4xl text-transparent tracking-tight lg:text-6xl">
                {title}
              </h1>
              <p className="max-w-2xl text-muted-foreground text-xl">
                {description}
              </p>
            </div>

            <div className="flex flex-col gap-4 sm:flex-row">
              <Button
                className="group rounded-full bg-white px-8 py-6 font-semibold text-black hover:bg-white/90"
                size="lg"
                type="button"
              >
                {cta}
                <ArrowRight
                  aria-hidden="true"
                  className="ml-2 h-5 w-5 transition-transform duration-300 group-hover:translate-x-1"
                />
              </Button>
            </div>

            <div className="flex items-center gap-8 text-muted-foreground text-sm">
              <div className="flex items-center gap-2">
                <Zap aria-hidden="true" className="h-4 w-4" />
                <span>AI-powered</span>
              </div>
              <div className="flex items-center gap-2">
                <Users aria-hidden="true" className="h-4 w-4" />
                <span>Team ready</span>
              </div>
              <div className="flex items-center gap-2">
                <Clock aria-hidden="true" className="h-4 w-4" />
                <span>5 min setup</span>
              </div>
=======
  icon,
}: UseCaseHeroProps) {
  const iconMap = {
    rocket: Rocket,
    code: Code,
    target: Target,
    'trending-up': TrendingUp,
    globe: Globe,
    briefcase: Briefcase,
    users: Users,
  }

  const IconComponent = iconMap[icon as keyof typeof iconMap] || Rocket

  return (
    <section className="bg-black py-24 sm:py-40">
      <div className="container mx-auto px-6 lg:px-8">
        <div className="flex flex-col items-center justify-center gap-16 mt-20">
          <div className="space-y-6 flex flex-col items-center justify-center">
            <div className="inline-flex items-center gap-2 px-3 py-1 rounded-full border border-white/10 text-white/60">
              <IconComponent className="h-4 w-4" />
              <span className="text-xs">{subtitle}</span>
>>>>>>> bf833b87
            </div>
            <h1 className="font-lora text-5xl sm:text-6xl text-white tracking-tight text-center">
              {title}
            </h1>
            <p className="text-lg text-white/80 max-w-2xl text-center">{description}</p>
            <Button asChild size="lg" className="group px-8 py-6 rounded-full font-semibold bg-white text-black hover:bg-white/90 w-fit">
              <Link href="/calendar">
                Join the beta
                <ArrowRight className="ml-2 h-5 w-5 group-hover:translate-x-1 transition-transform" />
              </Link>
            </Button>
          </div>

<<<<<<< HEAD
          <div className="relative">
            {demo?.type === 'calendar' && (
              <Card className="group relative overflow-hidden rounded-2xl border border-border/60 bg-gradient-to-br from-neutral-950 to-neutral-900/90 shadow-2xl backdrop-blur">
                <ShineBorder
                  borderWidth={1}
                  className="rounded-2xl"
                  duration={12}
                  shineColor={['#ffffff10', '#99999910', '#ffffff10']}
                />
                <BorderBeam
                  borderWidth={1}
                  className="opacity-20"
                  delay={2}
                  duration={10}
                  size={140}
                />
                <CardContent className="relative p-6 sm:p-8">
                  <div
                    aria-hidden="true"
                    className="pointer-events-none absolute inset-0"
                    style={{
                      background:
                        'radial-gradient(1200px 500px at -10% -10%, rgba(255,255,255,0.05), transparent 60%), radial-gradient(800px 300px at 110% 110%, rgba(255,255,255,0.04), transparent 60%)',
                      maskImage:
                        'linear-gradient(to bottom, transparent, black 10%, black 90%, transparent)',
                    }}
                  />
                  <div className="space-y-6">
                    <div className="flex items-center justify-between">
                      <h3 className="font-semibold text-lg text-white">
                        Your Schedule
                      </h3>
                      <Badge className="text-xs" variant="outline">
                        Live Demo
                      </Badge>
                    </div>

                    <div className="space-y-4">
                      <div className="flex items-center justify-center">
                        <div className="flex items-center gap-2 rounded-full bg-neutral-900/70 px-2 py-1 shadow-black/30 shadow-inner">
                          <button
                            aria-label="Previous month"
                            className="rounded-full p-2 transition-colors hover:bg-neutral-800/70 focus-visible:outline-none focus-visible:ring-2 focus-visible:ring-primary/60"
                            onClick={goToPrevMonth}
                            onKeyDown={(e) => onNavKeyDown(e, 'prev')}
                            type="button"
                          >
                            <ChevronLeft
                              aria-hidden="true"
                              className="h-5 w-5 text-muted-foreground"
                            />
                          </button>
                          <h4 className="min-w-[140px] text-center font-semibold text-base text-white sm:text-lg">
                            {monthName} {year}
                          </h4>
                          <button
                            aria-label="Next month"
                            className="rounded-full p-2 transition-colors hover:bg-neutral-800/70 focus-visible:outline-none focus-visible:ring-2 focus-visible:ring-primary/60"
                            onClick={goToNextMonth}
                            onKeyDown={(e) => onNavKeyDown(e, 'next')}
                            type="button"
                          >
                            <ChevronRight
                              aria-hidden="true"
                              className="h-5 w-5 text-muted-foreground"
                            />
                          </button>
                        </div>
                      </div>

                      <div className="grid grid-cols-7 gap-1 sm:gap-2">
                        {['Sun', 'Mon', 'Tue', 'Wed', 'Thu', 'Fri', 'Sat'].map(
                          (day, i) => (
                            <div
                              className={`py-2 text-center font-medium text-muted-foreground text-xs sm:py-3 ${i === 0 || i === 6 ? 'opacity-70' : ''}`}
                              key={day}
                            >
                              {day}
                            </div>
                          )
                        )}

                        {days.map((day, index) => {
                          const isToday = todayDate && day === todayDate;
                          const hasEvents = day
                            ? getEventsForDay(day).length > 0
                            : false;
                          return (
                            <div
                              className={'aspect-square p-1.5 sm:p-2'}
                              key={index}
                            >
                              {day ? (
                                <div
                                  className={`flex h-full flex-col rounded-xl border ${
                                    isToday
                                      ? 'border-primary/40 bg-primary/5'
                                      : 'border-white/5 bg-white/5'
                                  } backdrop-blur-sm transition-all hover:border-primary/30 hover:bg-white/10`}
                                >
                                  <div
                                    className={`text-[11px] sm:text-xs ${isToday ? 'text-white' : 'text-muted-foreground'} mb-1 px-2 pt-2 font-medium sm:mb-2`}
                                  >
                                    {day}
                                  </div>
                                  <div className="flex-1 space-y-1.5 px-2 pb-2 sm:space-y-2">
                                    {hasEvents ? (
                                      getEventsForDay(day).map((event) => (
                                        <div
                                          className={`${event.bgColor} ${event.borderColor} flex items-center gap-1.5 rounded-full border px-2.5 py-1.5 shadow-sm transition-all hover:scale-[1.02] hover:shadow-md sm:px-3 sm:py-2`}
                                          key={event.id}
                                          title={event.title}
                                        >
                                          {event.icon}
                                          <span
                                            className={`font-medium text-[11px] sm:text-sm ${event.color} truncate`}
                                          >
                                            {event.title}
                                          </span>
                                        </div>
                                      ))
                                    ) : (
                                      <div
                                        aria-hidden="true"
                                        className="h-full w-full rounded-md border border-white/5 border-dashed"
                                      />
                                    )}
                                  </div>
                                </div>
                              ) : (
                                <div
                                  aria-hidden="true"
                                  className="h-full w-full rounded-xl bg-white/[0.02]"
                                />
                              )}
                            </div>
                          );
                        })}
                      </div>

                      <div className="flex flex-wrap gap-3 pt-2 text-muted-foreground text-xs">
                        {[
                          {
                            label: 'running',
                            color: 'text-green-400',
                            ring: 'ring-green-500/30',
                            bg: 'bg-green-500/10',
                          },
                          {
                            label: 'meeting',
                            color: 'text-blue-400',
                            ring: 'ring-blue-500/30',
                            bg: 'bg-blue-500/10',
                          },
                          {
                            label: 'coding',
                            color: 'text-purple-400',
                            ring: 'ring-purple-500/30',
                            bg: 'bg-purple-500/10',
                          },
                          {
                            label: 'routine',
                            color: 'text-orange-400',
                            ring: 'ring-orange-500/30',
                            bg: 'bg-orange-500/10',
                          },
                        ].map((l) => (
                          <span
                            className={`inline-flex items-center gap-2 rounded-full px-3 py-1 ${l.bg} ring-1 ${l.ring}`}
                            key={l.label}
                          >
                            <span
                              aria-hidden="true"
                              className={`h-1.5 w-1.5 rounded-full ${l.color.replace('text-', 'bg-')}`}
                            />
                            <span className={l.color}>{l.label}</span>
                          </span>
                        ))}
                      </div>
                    </div>
                  </div>
                </CardContent>
              </Card>
            )}
=======
          <div>
            <Image src="/ui-hero.png" alt="Caly Hero" width={1203} height={753} />
>>>>>>> bf833b87
          </div>
        </div>
      </div>
    </section>
<<<<<<< HEAD
  );
=======
  )
>>>>>>> bf833b87
}<|MERGE_RESOLUTION|>--- conflicted
+++ resolved
@@ -1,31 +1,9 @@
 "use client"
 
-<<<<<<< HEAD
-import {
-  Activity,
-  ArrowRight,
-  ChevronLeft,
-  ChevronRight,
-  Clock,
-  Heart,
-  PenTool,
-  Users,
-  Waves,
-  Zap,
-} from 'lucide-react';
-import { type KeyboardEvent, type ReactNode, useState } from 'react';
-import { AnimatedShinyText } from '@/components/magicui/animated-shiny-text';
-import { BorderBeam } from '@/components/magicui/border-beam';
-import { ShineBorder } from '@/components/magicui/shine-border';
-import { Badge } from '@/components/ui/badge';
-import { Button } from '@/components/ui/button';
-import { Card, CardContent } from '@/components/ui/card';
-=======
 import { Button } from "@/components/ui/button"
 import { ArrowRight, Rocket, Code, Target, TrendingUp, Globe, Briefcase, Users } from "lucide-react"
 import Link from "next/link"
 import Image from "next/image"
->>>>>>> bf833b87
 
 interface UseCaseHeroProps {
   title: string
@@ -35,169 +13,11 @@
   icon: string
 }
 
-<<<<<<< HEAD
-interface CalendarEvent {
-  id: string;
-  title: string;
-  date: number;
-  color: string;
-  bgColor: string;
-  borderColor: string;
-  icon: ReactNode;
-}
-
-=======
->>>>>>> bf833b87
 export function UseCaseHero({
   title,
   subtitle,
   description,
   cta,
-<<<<<<< HEAD
-  demo,
-}: UseCaseHeroProps) {
-  const [currentDate, setCurrentDate] = useState(new Date(2025, 7, 1)); // August 2025
-
-  const calendarEvents: CalendarEvent[] = [
-    {
-      id: '1',
-      title: 'running',
-      date: 15,
-      color: 'text-green-400',
-      bgColor: 'bg-green-500/10',
-      borderColor: 'border-green-500/30',
-      icon: <Activity className="h-4 w-4 text-green-400" />,
-    },
-    {
-      id: '2',
-      title: 'meeting',
-      date: 18,
-      color: 'text-blue-400',
-      bgColor: 'bg-blue-500/10',
-      borderColor: 'border-blue-500/30',
-      icon: <Users className="h-4 w-4 text-blue-400" />,
-    },
-    {
-      id: '3',
-      title: 'coding',
-      date: 22,
-      color: 'text-purple-400',
-      bgColor: 'bg-purple-500/10',
-      borderColor: 'border-purple-500/30',
-      icon: <PenTool className="h-4 w-4 text-purple-400" />,
-    },
-    {
-      id: '4',
-      title: 'routine',
-      date: 25,
-      color: 'text-orange-400',
-      bgColor: 'bg-orange-500/10',
-      borderColor: 'border-orange-500/30',
-      icon: <Waves className="h-4 w-4 text-orange-400" />,
-    },
-  ];
-
-  const getDaysInMonth = (date: Date) => {
-    const year = date.getFullYear();
-    const month = date.getMonth();
-    const firstDay = new Date(year, month, 1);
-    const lastDay = new Date(year, month + 1, 0);
-    const daysInMonth = lastDay.getDate();
-    const startingDay = firstDay.getDay();
-
-    return { daysInMonth, startingDay };
-  };
-
-  const getEventsForDay = (day: number) => {
-    return calendarEvents.filter((event) => event.date === day);
-  };
-
-  const { daysInMonth, startingDay } = getDaysInMonth(currentDate);
-  const monthName = currentDate.toLocaleString('default', { month: 'long' });
-  const year = currentDate.getFullYear();
-  const now = new Date();
-  const isSameMonthAsNow =
-    now.getFullYear() === year && now.getMonth() === currentDate.getMonth();
-  const todayDate = isSameMonthAsNow ? now.getDate() : null;
-
-  const days = [];
-  for (let i = 0; i < startingDay; i++) {
-    days.push(null);
-  }
-  for (let i = 1; i <= daysInMonth; i++) {
-    days.push(i);
-  }
-
-  const goToPrevMonth = () => {
-    setCurrentDate(
-      new Date(currentDate.getFullYear(), currentDate.getMonth() - 1)
-    );
-  };
-
-  const goToNextMonth = () => {
-    setCurrentDate(
-      new Date(currentDate.getFullYear(), currentDate.getMonth() + 1)
-    );
-  };
-
-  const onNavKeyDown = (
-    event: KeyboardEvent<HTMLButtonElement>,
-    direction: 'prev' | 'next'
-  ) => {
-    if (event.key === 'Enter' || event.key === ' ') {
-      event.preventDefault();
-      if (direction === 'prev') goToPrevMonth();
-      else goToNextMonth();
-    }
-  };
-
-  return (
-    <section className="relative overflow-hidden bg-gradient-to-br from-background via-background to-muted/20">
-      <div className="container mx-auto px-4 py-24">
-        <div className="grid items-center gap-12 lg:grid-cols-2">
-          <div className="space-y-8">
-            <div className="space-y-4">
-              <Badge className="text-sm" variant="secondary">
-                <AnimatedShinyText shimmerWidth={140}>
-                  {subtitle}
-                </AnimatedShinyText>
-              </Badge>
-              <h1 className="bg-gradient-to-b from-white to-neutral-400 bg-clip-text font-bold text-4xl text-transparent tracking-tight lg:text-6xl">
-                {title}
-              </h1>
-              <p className="max-w-2xl text-muted-foreground text-xl">
-                {description}
-              </p>
-            </div>
-
-            <div className="flex flex-col gap-4 sm:flex-row">
-              <Button
-                className="group rounded-full bg-white px-8 py-6 font-semibold text-black hover:bg-white/90"
-                size="lg"
-                type="button"
-              >
-                {cta}
-                <ArrowRight
-                  aria-hidden="true"
-                  className="ml-2 h-5 w-5 transition-transform duration-300 group-hover:translate-x-1"
-                />
-              </Button>
-            </div>
-
-            <div className="flex items-center gap-8 text-muted-foreground text-sm">
-              <div className="flex items-center gap-2">
-                <Zap aria-hidden="true" className="h-4 w-4" />
-                <span>AI-powered</span>
-              </div>
-              <div className="flex items-center gap-2">
-                <Users aria-hidden="true" className="h-4 w-4" />
-                <span>Team ready</span>
-              </div>
-              <div className="flex items-center gap-2">
-                <Clock aria-hidden="true" className="h-4 w-4" />
-                <span>5 min setup</span>
-              </div>
-=======
   icon,
 }: UseCaseHeroProps) {
   const iconMap = {
@@ -220,7 +40,6 @@
             <div className="inline-flex items-center gap-2 px-3 py-1 rounded-full border border-white/10 text-white/60">
               <IconComponent className="h-4 w-4" />
               <span className="text-xs">{subtitle}</span>
->>>>>>> bf833b87
             </div>
             <h1 className="font-lora text-5xl sm:text-6xl text-white tracking-tight text-center">
               {title}
@@ -233,203 +52,11 @@
               </Link>
             </Button>
           </div>
-
-<<<<<<< HEAD
-          <div className="relative">
-            {demo?.type === 'calendar' && (
-              <Card className="group relative overflow-hidden rounded-2xl border border-border/60 bg-gradient-to-br from-neutral-950 to-neutral-900/90 shadow-2xl backdrop-blur">
-                <ShineBorder
-                  borderWidth={1}
-                  className="rounded-2xl"
-                  duration={12}
-                  shineColor={['#ffffff10', '#99999910', '#ffffff10']}
-                />
-                <BorderBeam
-                  borderWidth={1}
-                  className="opacity-20"
-                  delay={2}
-                  duration={10}
-                  size={140}
-                />
-                <CardContent className="relative p-6 sm:p-8">
-                  <div
-                    aria-hidden="true"
-                    className="pointer-events-none absolute inset-0"
-                    style={{
-                      background:
-                        'radial-gradient(1200px 500px at -10% -10%, rgba(255,255,255,0.05), transparent 60%), radial-gradient(800px 300px at 110% 110%, rgba(255,255,255,0.04), transparent 60%)',
-                      maskImage:
-                        'linear-gradient(to bottom, transparent, black 10%, black 90%, transparent)',
-                    }}
-                  />
-                  <div className="space-y-6">
-                    <div className="flex items-center justify-between">
-                      <h3 className="font-semibold text-lg text-white">
-                        Your Schedule
-                      </h3>
-                      <Badge className="text-xs" variant="outline">
-                        Live Demo
-                      </Badge>
-                    </div>
-
-                    <div className="space-y-4">
-                      <div className="flex items-center justify-center">
-                        <div className="flex items-center gap-2 rounded-full bg-neutral-900/70 px-2 py-1 shadow-black/30 shadow-inner">
-                          <button
-                            aria-label="Previous month"
-                            className="rounded-full p-2 transition-colors hover:bg-neutral-800/70 focus-visible:outline-none focus-visible:ring-2 focus-visible:ring-primary/60"
-                            onClick={goToPrevMonth}
-                            onKeyDown={(e) => onNavKeyDown(e, 'prev')}
-                            type="button"
-                          >
-                            <ChevronLeft
-                              aria-hidden="true"
-                              className="h-5 w-5 text-muted-foreground"
-                            />
-                          </button>
-                          <h4 className="min-w-[140px] text-center font-semibold text-base text-white sm:text-lg">
-                            {monthName} {year}
-                          </h4>
-                          <button
-                            aria-label="Next month"
-                            className="rounded-full p-2 transition-colors hover:bg-neutral-800/70 focus-visible:outline-none focus-visible:ring-2 focus-visible:ring-primary/60"
-                            onClick={goToNextMonth}
-                            onKeyDown={(e) => onNavKeyDown(e, 'next')}
-                            type="button"
-                          >
-                            <ChevronRight
-                              aria-hidden="true"
-                              className="h-5 w-5 text-muted-foreground"
-                            />
-                          </button>
-                        </div>
-                      </div>
-
-                      <div className="grid grid-cols-7 gap-1 sm:gap-2">
-                        {['Sun', 'Mon', 'Tue', 'Wed', 'Thu', 'Fri', 'Sat'].map(
-                          (day, i) => (
-                            <div
-                              className={`py-2 text-center font-medium text-muted-foreground text-xs sm:py-3 ${i === 0 || i === 6 ? 'opacity-70' : ''}`}
-                              key={day}
-                            >
-                              {day}
-                            </div>
-                          )
-                        )}
-
-                        {days.map((day, index) => {
-                          const isToday = todayDate && day === todayDate;
-                          const hasEvents = day
-                            ? getEventsForDay(day).length > 0
-                            : false;
-                          return (
-                            <div
-                              className={'aspect-square p-1.5 sm:p-2'}
-                              key={index}
-                            >
-                              {day ? (
-                                <div
-                                  className={`flex h-full flex-col rounded-xl border ${
-                                    isToday
-                                      ? 'border-primary/40 bg-primary/5'
-                                      : 'border-white/5 bg-white/5'
-                                  } backdrop-blur-sm transition-all hover:border-primary/30 hover:bg-white/10`}
-                                >
-                                  <div
-                                    className={`text-[11px] sm:text-xs ${isToday ? 'text-white' : 'text-muted-foreground'} mb-1 px-2 pt-2 font-medium sm:mb-2`}
-                                  >
-                                    {day}
-                                  </div>
-                                  <div className="flex-1 space-y-1.5 px-2 pb-2 sm:space-y-2">
-                                    {hasEvents ? (
-                                      getEventsForDay(day).map((event) => (
-                                        <div
-                                          className={`${event.bgColor} ${event.borderColor} flex items-center gap-1.5 rounded-full border px-2.5 py-1.5 shadow-sm transition-all hover:scale-[1.02] hover:shadow-md sm:px-3 sm:py-2`}
-                                          key={event.id}
-                                          title={event.title}
-                                        >
-                                          {event.icon}
-                                          <span
-                                            className={`font-medium text-[11px] sm:text-sm ${event.color} truncate`}
-                                          >
-                                            {event.title}
-                                          </span>
-                                        </div>
-                                      ))
-                                    ) : (
-                                      <div
-                                        aria-hidden="true"
-                                        className="h-full w-full rounded-md border border-white/5 border-dashed"
-                                      />
-                                    )}
-                                  </div>
-                                </div>
-                              ) : (
-                                <div
-                                  aria-hidden="true"
-                                  className="h-full w-full rounded-xl bg-white/[0.02]"
-                                />
-                              )}
-                            </div>
-                          );
-                        })}
-                      </div>
-
-                      <div className="flex flex-wrap gap-3 pt-2 text-muted-foreground text-xs">
-                        {[
-                          {
-                            label: 'running',
-                            color: 'text-green-400',
-                            ring: 'ring-green-500/30',
-                            bg: 'bg-green-500/10',
-                          },
-                          {
-                            label: 'meeting',
-                            color: 'text-blue-400',
-                            ring: 'ring-blue-500/30',
-                            bg: 'bg-blue-500/10',
-                          },
-                          {
-                            label: 'coding',
-                            color: 'text-purple-400',
-                            ring: 'ring-purple-500/30',
-                            bg: 'bg-purple-500/10',
-                          },
-                          {
-                            label: 'routine',
-                            color: 'text-orange-400',
-                            ring: 'ring-orange-500/30',
-                            bg: 'bg-orange-500/10',
-                          },
-                        ].map((l) => (
-                          <span
-                            className={`inline-flex items-center gap-2 rounded-full px-3 py-1 ${l.bg} ring-1 ${l.ring}`}
-                            key={l.label}
-                          >
-                            <span
-                              aria-hidden="true"
-                              className={`h-1.5 w-1.5 rounded-full ${l.color.replace('text-', 'bg-')}`}
-                            />
-                            <span className={l.color}>{l.label}</span>
-                          </span>
-                        ))}
-                      </div>
-                    </div>
-                  </div>
-                </CardContent>
-              </Card>
-            )}
-=======
           <div>
             <Image src="/ui-hero.png" alt="Caly Hero" width={1203} height={753} />
->>>>>>> bf833b87
           </div>
         </div>
       </div>
     </section>
-<<<<<<< HEAD
-  );
-=======
   )
->>>>>>> bf833b87
 }