--- conflicted
+++ resolved
@@ -1,9 +1,3 @@
-<<<<<<< HEAD
-import { Footer } from '@/components/landing/footer';
-import TopNav from '@/components/landing/top-nav';
-import { RoadmapCTA } from '@/components/roadmap/roadmap-cta';
-import { Badge } from '@/components/ui/badge';
-=======
 import TopNav from "@/components/landing/top-nav"
 import { Footer } from "@/components/landing/footer"
 import { RoadmapCTA } from "@/components/roadmap/roadmap-cta"
@@ -32,20 +26,11 @@
     images: '/og-img.png',
   },
 }
->>>>>>> bf833b87
 
 export default function RoadmapPage() {
   return (
     <div className="min-h-screen bg-black dark:bg-black">
       <TopNav />
-<<<<<<< HEAD
-
-      <div className="mx-auto w-full max-w-4xl px-4 py-12 sm:px-6 lg:px-8">
-        <div className="mb-12 space-y-6 text-center">
-          <h1 className="font-bold text-4xl sm:text-5xl">Roadmap</h1>
-          <p className="text-muted-foreground text-xl">
-            What's coming next for OpenCal
-=======
       
       <div className="w-full max-w-4xl mx-auto px-4 sm:px-6 lg:px-8 py-12">
         <div className="text-center space-y-6 mb-12">
@@ -54,7 +39,6 @@
           </h1>
           <p className="text-xl text-muted-foreground">
             What's coming next for Caly
->>>>>>> bf833b87
           </p>
         </div>
 
@@ -65,11 +49,7 @@
                 1
               </div>
               <div>
-<<<<<<< HEAD
-                <h3 className="font-semibold text-xl">Core UI</h3>
-=======
                 <h3 className="text-xl font-semibold text-white">Core UI</h3>
->>>>>>> bf833b87
                 <Badge className="bg-green-500 font-medium">Completed</Badge>
               </div>
             </div>
@@ -86,13 +66,7 @@
                 2
               </div>
               <div>
-<<<<<<< HEAD
-                <h3 className="font-semibold text-xl">
-                  Core Calendar Functionality
-                </h3>
-=======
                 <h3 className="text-xl font-semibold text-white">Core Calendar Functionality</h3>
->>>>>>> bf833b87
                 <Badge className="bg-green-500 font-medium">Completed</Badge>
               </div>
             </div>
@@ -105,19 +79,10 @@
 
           <div className="space-y-4">
             <div className="flex items-center gap-4">
-<<<<<<< HEAD
-              <div className="flex h-8 w-8 items-center justify-center rounded-full bg-yellow-500 font-semibold text-white">
-                3
-              </div>
-              <div>
-                <h3 className="font-semibold text-xl">AI Agent</h3>
-                <Badge className="bg-yellow-500 font-medium">In Progress</Badge>
-=======
               <div className="w-8 h-8 bg-green-500 text-white rounded-full flex items-center justify-center font-semibold">3</div>
               <div>
                 <h3 className="text-xl font-semibold text-white">AI Agent</h3>
                 <Badge className="bg-green-500 font-medium">Done</Badge>
->>>>>>> bf833b87
               </div>
             </div>
             <p className="ml-12 text-muted-foreground">
@@ -129,21 +94,10 @@
 
           <div className="space-y-4">
             <div className="flex items-center gap-4">
-<<<<<<< HEAD
-              <div className="flex h-8 w-8 items-center justify-center rounded-full bg-yellow-500 font-semibold text-white">
-                4
-              </div>
-              <div>
-                <h3 className="font-semibold text-xl">
-                  Google Calendar Integration
-                </h3>
-                <Badge className="bg-yellow-500 font-medium">Not Started</Badge>
-=======
               <div className="w-8 h-8 bg-green-500 text-white rounded-full flex items-center justify-center font-semibold">4</div>
               <div>
                 <h3 className="text-xl font-semibold text-white">Google Calendar Integration</h3>
                 <Badge className="bg-green-500 font-medium">Done</Badge>
->>>>>>> bf833b87
               </div>
             </div>
             <p className="ml-12 text-muted-foreground">
@@ -158,18 +112,6 @@
                 5
               </div>
               <div>
-<<<<<<< HEAD
-                <h3 className="font-semibold text-xl">
-                  Full Convex DB Integration
-                </h3>
-                <Badge className="bg-yellow-500 font-medium">Not Started</Badge>
-              </div>
-            </div>
-            <p className="ml-12 text-muted-foreground">
-              Complete database integration and real-time sync. User
-              authentication, data persistence, and scalable backend
-              infrastructure.
-=======
                 <h3 className="text-xl font-semibold text-white">Full mobile support</h3>
                 <Badge className="bg-yellow-500 font-medium">Not Started</Badge>
               </div>
@@ -189,27 +131,15 @@
             </div>
             <p className="text-muted-foreground ml-12">
               Fixing bugs and making little improvements to the calendar experience before launching the first version.
->>>>>>> bf833b87
             </p>
           </div>
 
           <div className="space-y-4">
             <div className="flex items-center gap-4">
-<<<<<<< HEAD
-              <div className="flex h-8 w-8 items-center justify-center rounded-full bg-gray-500 font-semibold text-white">
-                6
-              </div>
-              <div>
-                <h3 className="font-semibold text-xl">Launch</h3>
-                <Badge className="font-medium text-white" variant="outline">
-                  Future
-                </Badge>
-=======
               <div className="w-8 h-8 bg-gray-500 text-white rounded-full flex items-center justify-center font-semibold">7</div>
               <div>
                 <h3 className="text-xl font-semibold text-white">Launch</h3>
                 <Badge variant="outline" className="text-white font-medium">Future</Badge>
->>>>>>> bf833b87
               </div>
             </div>
             <p className="ml-12 text-muted-foreground">
