import type { Metadata } from 'next';
import Link from 'next/link';
import { Footer } from '@/components/landing/footer';
import TopNav from '@/components/landing/top-nav';

export const metadata: Metadata = {
<<<<<<< HEAD
  title: 'Terms of Use | OpenCal',
  description:
    'The terms of use for OpenCal, an open-source ai calendar app by OpenCal.',
};

function TermsOfUsePage() {
  return (
    <div className="scrollbar-hide min-h-screen bg-neutral-950 text-foreground">
      <TopNav />
      <main className="bg-background pt-24">
        <div className="container mx-auto px-6 py-16 lg:px-8">
          <div className="mx-auto max-w-4xl">
            <h1 className="mb-4 font-bold text-4xl text-white">
              OpenCal Terms of Use
            </h1>

            <div className="prose prose-invert max-w-none">
              <p className="mb-8 text-lg text-muted-foreground leading-relaxed">
                By using OpenCal, an open-source calendar app by OpenCal, you
                agree to these Terms of Use. If you disagree, do not use the
                app.
              </p>

              <section className="mb-12">
                <h2 className="mb-6 font-semibold text-2xl text-white">
                  1. Use of Service
                </h2>
                <ul className="space-y-3 text-muted-foreground">
                  <li className="flex items-start gap-3">
                    <span className="font-medium text-white">Eligibility:</span>
                    <span>You must be 13+ to use OpenCal.</span>
                  </li>
                  <li className="flex items-start gap-3">
                    <span className="font-medium text-white">License:</span>
                    <span>
                      OpenCal is open-source under MIT License. You may use,
                      modify, and distribute the code per the license.
                    </span>
                  </li>
                  <li className="flex items-start gap-3">
                    <span className="font-medium text-white">Account:</span>
                    <span>
                      You're responsible for your account security and activity.
                    </span>
                  </li>
                </ul>
              </section>

              <section className="mb-12">
                <h2 className="mb-6 font-semibold text-2xl text-white">
                  2. Acceptable Use
                </h2>
                <ul className="space-y-3 text-muted-foreground">
                  <li className="flex items-start gap-3">
                    <span className="font-medium text-white">Permitted:</span>
                    <span>
                      Use OpenCal for personal/team scheduling, AI chat, and
                      Google Calendar sync.
                    </span>
                  </li>
                  <li className="flex items-start gap-3">
                    <span className="font-medium text-white">Prohibited:</span>
                    <span>
                      No illegal activity, reverse-engineering, or abusing the
                      app (e.g., spamming AI chat).
                    </span>
                  </li>
                </ul>
              </section>
=======
    title: 'Terms of Use | Caly',
    description: 'The terms of use for Caly, an open-source ai calendar app by Caly.',
}

function TermsOfUsePage() {
    return (
        <div className="min-h-screen bg-neutral-950 text-foreground scrollbar-hide">
            <TopNav />
            <main className="bg-background pt-24">
                <div className="container mx-auto px-6 lg:px-8 py-16">
                    <div className="max-w-4xl mx-auto">
                        <h1 className="text-4xl font-bold text-white mb-4">Caly Terms of Use</h1>

                        <div className="prose prose-invert max-w-none">
                            <p className="text-muted-foreground text-lg leading-relaxed mb-8">
                                By using Caly, an open-source calendar app by Caly, you agree to these Terms of Use. If you disagree, do not use the app.
                            </p>

                            <section className="mb-12">
                                <h2 className="text-2xl font-semibold text-white mb-6">1. Use of Service</h2>
                                <ul className="space-y-3 text-muted-foreground">
                                    <li className="flex items-start gap-3">
                                        <span className="text-white font-medium">Eligibility:</span>
                                        <span>You must be 13+ to use Caly.</span>
                                    </li>
                                    <li className="flex items-start gap-3">
                                        <span className="text-white font-medium">License:</span>
                                        <span>Caly is open-source under MIT License. You may use, modify, and distribute the code per the license.</span>
                                    </li>
                                    <li className="flex items-start gap-3">
                                        <span className="text-white font-medium">Account:</span>
                                        <span>You're responsible for your account security and activity.</span>
                                    </li>
                                </ul>
                            </section>

                            <section className="mb-12">
                                <h2 className="text-2xl font-semibold text-white mb-6">2. Acceptable Use</h2>
                                <ul className="space-y-3 text-muted-foreground">
                                    <li className="flex items-start gap-3">
                                        <span className="text-white font-medium">Permitted:</span>
                                        <span>Use Caly for personal/team scheduling, AI chat, and Google Calendar sync.</span>
                                    </li>
                                    <li className="flex items-start gap-3">
                                        <span className="text-white font-medium">Prohibited:</span>
                                        <span>No illegal activity, reverse-engineering, or abusing the app (e.g., spamming AI chat).</span>
                                    </li>
                                </ul>
                            </section>
>>>>>>> bf833b87

              <section className="mb-12">
                <h2 className="mb-6 font-semibold text-2xl text-white">
                  3. Subscription
                </h2>
                <ul className="space-y-3 text-muted-foreground">
                  <li className="flex items-start gap-3">
                    <span className="font-medium text-white">Free Tier:</span>
                    <span>
                      Basic features (Google Calendar sync, AI chat,
                      drag-and-drop).
                    </span>
                  </li>
                  <li className="flex items-start gap-3">
                    <span className="font-medium text-white">Pro Plan:</span>
                    <span>
                      $20/month or $120/year for advanced AI, team timelines. $1
                      trial available.
                    </span>
                  </li>
                  <li className="flex items-start gap-3">
                    <span className="font-medium text-white">Payments:</span>
                    <span>
                      Handled by Lemon Squeezy; subject to their terms.
                    </span>
                  </li>
                  <li className="flex items-start gap-3">
                    <span className="font-medium text-white">
                      Cancellation:
                    </span>
                    <span>
                      Cancel anytime via app or Lemon Squeezy. No refunds for
                      partial periods.
                    </span>
                  </li>
                </ul>
              </section>

              <section className="mb-12">
                <h2 className="mb-6 font-semibold text-2xl text-white">
                  4. Open-Source
                </h2>
                <ul className="space-y-3 text-muted-foreground">
                  <li className="flex items-start gap-3">
                    <span className="font-medium text-white">Code:</span>
                    <span>
                      Available on GitHub. Contributions welcome per MIT
                      License.
                    </span>
                  </li>
                  <li className="flex items-start gap-3">
                    <span className="font-medium text-white">No Warranty:</span>
                    <span>
                      Provided "as is." We're not liable for damages from use.
                    </span>
                  </li>
                </ul>
              </section>

              <section className="mb-12">
                <h2 className="mb-6 font-semibold text-2xl text-white">
                  5. Data and Privacy
                </h2>
                <p className="text-muted-foreground leading-relaxed">
                  See our{' '}
                  <Link
                    className="text-white transition-colors hover:text-muted-foreground"
                    href="/privacy"
                  >
                    Privacy Policy
                  </Link>{' '}
                  for data handling details. You own your event data; we don't
                  claim ownership.
                </p>
              </section>

              <section className="mb-12">
                <h2 className="mb-6 font-semibold text-2xl text-white">
                  6. Termination
                </h2>
                <ul className="space-y-3 text-muted-foreground">
                  <li className="flex items-start gap-3">
                    <span className="font-medium text-white">By You:</span>
                    <span>Delete your account anytime.</span>
                  </li>
                  <li className="flex items-start gap-3">
                    <span className="font-medium text-white">By Us:</span>
                    <span>
                      We may suspend/terminate accounts for violating these
                      terms.
                    </span>
                  </li>
                </ul>
              </section>

              <section className="mb-12">
                <h2 className="mb-6 font-semibold text-2xl text-white">
                  7. Liability
                </h2>
                <ul className="space-y-3 text-muted-foreground">
                  <li className="flex items-start gap-3">
                    <span className="font-medium text-white">Limitation:</span>
                    <span>
                      We're not liable for indirect damages (e.g., data loss,
                      lost profits).
                    </span>
                  </li>
                  <li className="flex items-start gap-3">
                    <span className="font-medium text-white">
                      Open-Source Risks:
                    </span>
                    <span>
                      Use at your own risk; community contributions may affect
                      functionality.
                    </span>
                  </li>
                </ul>
              </section>

              <section className="mb-12">
                <h2 className="mb-6 font-semibold text-2xl text-white">
                  8. Governing Law
                </h2>
                <p className="text-muted-foreground leading-relaxed">
                  Governed by applicable law. Disputes resolved via appropriate
                  legal channels.
                </p>
              </section>

<<<<<<< HEAD
              <section className="mb-12">
                <h2 className="mb-6 font-semibold text-2xl text-white">
                  9. Changes
                </h2>
                <p className="text-muted-foreground leading-relaxed">
                  We may update these terms. Changes posted on{' '}
                  <Link
                    className="text-white transition-colors hover:text-muted-foreground"
                    href="/terms"
                  >
                    OpenCal Terms of Use
                  </Link>{' '}
                  and effective upon next use.
                </p>
              </section>

              <section className="mb-12">
                <h2 className="mb-6 font-semibold text-2xl text-white">
                  10. Contact
                </h2>
                <p className="text-muted-foreground leading-relaxed">
                  Email{' '}
                  <Link
                    className="text-white transition-colors hover:text-muted-foreground"
                    href="mailto:opencal.oss@gmail.com"
                  >
                    opencal.oss@gmail.com
                  </Link>{' '}
                  for questions.
                </p>
              </section>
            </div>
          </div>
=======
                            <section className="mb-12">
                                <h2 className="text-2xl font-semibold text-white mb-6">9. Changes</h2>
                                <p className="text-muted-foreground leading-relaxed">
                                    We may update these terms. Changes posted on{' '}
                                    <Link href="/terms" className="text-white hover:text-muted-foreground transition-colors">
                                        Caly Terms of Use
                                    </Link>{' '}
                                    and effective upon next use.
                                </p>
                            </section>

                            <section className="mb-12">
                                <h2 className="text-2xl font-semibold text-white mb-6">10. Contact</h2>
                                <p className="text-muted-foreground leading-relaxed">
                                    Email{' '}
                                    <Link href="mailto:Caly.oss@gmail.com" className="text-white hover:text-muted-foreground transition-colors">
                                        Caly.oss@gmail.com
                                    </Link>{' '}
                                    for questions.
                                </p>
                            </section>
                        </div>
                    </div>
                </div>
            </main>
            <Footer />
>>>>>>> bf833b87
        </div>
      </main>
      <Footer />
    </div>
  );
}

export default TermsOfUsePage;<|MERGE_RESOLUTION|>--- conflicted
+++ resolved
@@ -4,77 +4,6 @@
 import TopNav from '@/components/landing/top-nav';
 
 export const metadata: Metadata = {
-<<<<<<< HEAD
-  title: 'Terms of Use | OpenCal',
-  description:
-    'The terms of use for OpenCal, an open-source ai calendar app by OpenCal.',
-};
-
-function TermsOfUsePage() {
-  return (
-    <div className="scrollbar-hide min-h-screen bg-neutral-950 text-foreground">
-      <TopNav />
-      <main className="bg-background pt-24">
-        <div className="container mx-auto px-6 py-16 lg:px-8">
-          <div className="mx-auto max-w-4xl">
-            <h1 className="mb-4 font-bold text-4xl text-white">
-              OpenCal Terms of Use
-            </h1>
-
-            <div className="prose prose-invert max-w-none">
-              <p className="mb-8 text-lg text-muted-foreground leading-relaxed">
-                By using OpenCal, an open-source calendar app by OpenCal, you
-                agree to these Terms of Use. If you disagree, do not use the
-                app.
-              </p>
-
-              <section className="mb-12">
-                <h2 className="mb-6 font-semibold text-2xl text-white">
-                  1. Use of Service
-                </h2>
-                <ul className="space-y-3 text-muted-foreground">
-                  <li className="flex items-start gap-3">
-                    <span className="font-medium text-white">Eligibility:</span>
-                    <span>You must be 13+ to use OpenCal.</span>
-                  </li>
-                  <li className="flex items-start gap-3">
-                    <span className="font-medium text-white">License:</span>
-                    <span>
-                      OpenCal is open-source under MIT License. You may use,
-                      modify, and distribute the code per the license.
-                    </span>
-                  </li>
-                  <li className="flex items-start gap-3">
-                    <span className="font-medium text-white">Account:</span>
-                    <span>
-                      You're responsible for your account security and activity.
-                    </span>
-                  </li>
-                </ul>
-              </section>
-
-              <section className="mb-12">
-                <h2 className="mb-6 font-semibold text-2xl text-white">
-                  2. Acceptable Use
-                </h2>
-                <ul className="space-y-3 text-muted-foreground">
-                  <li className="flex items-start gap-3">
-                    <span className="font-medium text-white">Permitted:</span>
-                    <span>
-                      Use OpenCal for personal/team scheduling, AI chat, and
-                      Google Calendar sync.
-                    </span>
-                  </li>
-                  <li className="flex items-start gap-3">
-                    <span className="font-medium text-white">Prohibited:</span>
-                    <span>
-                      No illegal activity, reverse-engineering, or abusing the
-                      app (e.g., spamming AI chat).
-                    </span>
-                  </li>
-                </ul>
-              </section>
-=======
     title: 'Terms of Use | Caly',
     description: 'The terms of use for Caly, an open-source ai calendar app by Caly.',
 }
@@ -124,7 +53,6 @@
                                     </li>
                                 </ul>
                             </section>
->>>>>>> bf833b87
 
               <section className="mb-12">
                 <h2 className="mb-6 font-semibold text-2xl text-white">
@@ -253,42 +181,6 @@
                   legal channels.
                 </p>
               </section>
-
-<<<<<<< HEAD
-              <section className="mb-12">
-                <h2 className="mb-6 font-semibold text-2xl text-white">
-                  9. Changes
-                </h2>
-                <p className="text-muted-foreground leading-relaxed">
-                  We may update these terms. Changes posted on{' '}
-                  <Link
-                    className="text-white transition-colors hover:text-muted-foreground"
-                    href="/terms"
-                  >
-                    OpenCal Terms of Use
-                  </Link>{' '}
-                  and effective upon next use.
-                </p>
-              </section>
-
-              <section className="mb-12">
-                <h2 className="mb-6 font-semibold text-2xl text-white">
-                  10. Contact
-                </h2>
-                <p className="text-muted-foreground leading-relaxed">
-                  Email{' '}
-                  <Link
-                    className="text-white transition-colors hover:text-muted-foreground"
-                    href="mailto:opencal.oss@gmail.com"
-                  >
-                    opencal.oss@gmail.com
-                  </Link>{' '}
-                  for questions.
-                </p>
-              </section>
-            </div>
-          </div>
-=======
                             <section className="mb-12">
                                 <h2 className="text-2xl font-semibold text-white mb-6">9. Changes</h2>
                                 <p className="text-muted-foreground leading-relaxed">
@@ -315,7 +207,6 @@
                 </div>
             </main>
             <Footer />
->>>>>>> bf833b87
         </div>
       </main>
       <Footer />
